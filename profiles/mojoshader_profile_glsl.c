/**
 * MojoShader; generate shader programs from bytecode of compiled
 *  Direct3D shaders.
 *
 * Please see the file LICENSE.txt in the source's root directory.
 *
 *  This file written by Ryan C. Gordon.
 */

#define __MOJOSHADER_INTERNAL__ 1
#include "mojoshader_profile.h"

#pragma GCC visibility push(hidden)

#if SUPPORT_PROFILE_GLSL

#define EMIT_GLSL_OPCODE_UNIMPLEMENTED_FUNC(op) \
    void emit_GLSL_##op(Context *ctx) { \
        fail(ctx, #op " unimplemented in glsl profile"); \
    }

static inline const char *get_GLSL_register_string(Context *ctx,
                        const RegisterType regtype, const int regnum,
                        char *regnum_str, const size_t regnum_size)
{
    // turns out these are identical at the moment.
    return get_D3D_register_string(ctx,regtype,regnum,regnum_str,regnum_size);
} // get_GLSL_register_string

const char *get_GLSL_uniform_type(Context *ctx, const RegisterType rtype)
{
    switch (rtype)
    {
        case REG_TYPE_CONST: return "vec4";
        case REG_TYPE_CONSTINT: return "ivec4";
        case REG_TYPE_CONSTBOOL: return "bool";
        default: fail(ctx, "BUG: used a uniform we don't know how to define.");
    } // switch

    return NULL;
} // get_GLSL_uniform_type

const char *get_GLSL_varname_in_buf(Context *ctx, RegisterType rt,
                                    int regnum, char *buf,
                                    const size_t len)
{
    char regnum_str[16];
    const char *regtype_str = get_GLSL_register_string(ctx, rt, regnum,
                                              regnum_str, sizeof (regnum_str));
    snprintf(buf,len,"%s_%s%s", ctx->shader_type_str, regtype_str, regnum_str);
    return buf;
} // get_GLSL_varname_in_buf


const char *get_GLSL_varname(Context *ctx, RegisterType rt, int regnum)
{
    char buf[64];
    get_GLSL_varname_in_buf(ctx, rt, regnum, buf, sizeof (buf));
    return StrDup(ctx, buf);
} // get_GLSL_varname


static inline const char *get_GLSL_const_array_varname_in_buf(Context *ctx,
                                                const int base, const int size,
                                                char *buf, const size_t buflen)
{
    const char *type = ctx->shader_type_str;
    snprintf(buf, buflen, "%s_const_array_%d_%d", type, base, size);
    return buf;
} // get_GLSL_const_array_varname_in_buf

const char *get_GLSL_const_array_varname(Context *ctx, int base, int size)
{
    char buf[64];
    get_GLSL_const_array_varname_in_buf(ctx, base, size, buf, sizeof (buf));
    return StrDup(ctx, buf);
} // get_GLSL_const_array_varname


static inline const char *get_GLSL_input_array_varname(Context *ctx,
                                                char *buf, const size_t buflen)
{
    snprintf(buf, buflen, "%s", "vertex_input_array");
    return buf;
} // get_GLSL_input_array_varname


const char *get_GLSL_uniform_array_varname(Context *ctx,
                                           const RegisterType regtype,
                                           char *buf, const size_t len)
{
    const char *shadertype = ctx->shader_type_str;
    const char *type = get_GLSL_uniform_type(ctx, regtype);
    snprintf(buf, len, "%s_uniforms_%s", shadertype, type);
    return buf;
} // get_GLSL_uniform_array_varname

const char *get_GLSL_destarg_varname(Context *ctx, char *buf, size_t len)
{
    const DestArgInfo *arg = &ctx->dest_arg;
    return get_GLSL_varname_in_buf(ctx, arg->regtype, arg->regnum, buf, len);
} // get_GLSL_destarg_varname

const char *get_GLSL_srcarg_varname(Context *ctx, const size_t idx,
                                    char *buf, size_t len)
{
    if (idx >= STATICARRAYLEN(ctx->source_args))
    {
        fail(ctx, "Too many source args");
        *buf = '\0';
        return buf;
    } // if

    const SourceArgInfo *arg = &ctx->source_args[idx];
    return get_GLSL_varname_in_buf(ctx, arg->regtype, arg->regnum, buf, len);
} // get_GLSL_srcarg_varname


const char *make_GLSL_destarg_assign(Context *, char *, const size_t,
                                     const char *, ...) ISPRINTF(4,5);

const char *make_GLSL_destarg_assign(Context *ctx, char *buf,
                                     const size_t buflen,
                                     const char *fmt, ...)
{
    int need_parens = 0;
    const DestArgInfo *arg = &ctx->dest_arg;

    if (arg->writemask == 0)
    {
        *buf = '\0';
        return buf;  // no writemask? It's a no-op.
    } // if

    char clampbuf[32] = { '\0' };
    const char *clampleft = "";
    const char *clampright = "";
    if (arg->result_mod & MOD_SATURATE)
    {
        const int vecsize = vecsize_from_writemask(arg->writemask);
        clampleft = "clamp(";
        if (vecsize == 1)
            clampright = ", 0.0, 1.0)";
        else
        {
            snprintf(clampbuf, sizeof (clampbuf),
                     ", vec%d(0.0), vec%d(1.0))", vecsize, vecsize);
            clampright = clampbuf;
        } // else
    } // if

    // MSDN says MOD_PP is a hint and many implementations ignore it. So do we.

    // CENTROID only allowed in DCL opcodes, which shouldn't come through here.
    assert((arg->result_mod & MOD_CENTROID) == 0);

    if (ctx->predicated)
    {
        fail(ctx, "predicated destinations unsupported");  // !!! FIXME
        *buf = '\0';
        return buf;
    } // if

    char operation[256];
    va_list ap;
    va_start(ap, fmt);
    const int len = vsnprintf(operation, sizeof (operation), fmt, ap);
    va_end(ap);
    if (len >= sizeof (operation))
    {
        fail(ctx, "operation string too large");  // I'm lazy.  :P
        *buf = '\0';
        return buf;
    } // if

    const char *result_shift_str = "";
    switch (arg->result_shift)
    {
        case 0x1: result_shift_str = " * 2.0"; break;
        case 0x2: result_shift_str = " * 4.0"; break;
        case 0x3: result_shift_str = " * 8.0"; break;
        case 0xD: result_shift_str = " / 8.0"; break;
        case 0xE: result_shift_str = " / 4.0"; break;
        case 0xF: result_shift_str = " / 2.0"; break;
    } // switch
    need_parens |= (result_shift_str[0] != '\0');

    char regnum_str[16];
    const char *regtype_str = get_GLSL_register_string(ctx, arg->regtype,
                                                       arg->regnum, regnum_str,
                                                       sizeof (regnum_str));
    char writemask_str[6];
    size_t i = 0;
    const int scalar = isscalar(ctx, ctx->shader_type, arg->regtype, arg->regnum);
    if (!scalar && !writemask_xyzw(arg->writemask))
    {
        writemask_str[i++] = '.';
        if (arg->writemask0) writemask_str[i++] = 'x';
        if (arg->writemask1) writemask_str[i++] = 'y';
        if (arg->writemask2) writemask_str[i++] = 'z';
        if (arg->writemask3) writemask_str[i++] = 'w';
    } // if
    writemask_str[i] = '\0';
    assert(i < sizeof (writemask_str));

    const char *leftparen = (need_parens) ? "(" : "";
    const char *rightparen = (need_parens) ? ")" : "";

    snprintf(buf, buflen, "%s_%s%s%s = %s%s%s%s%s%s;",
             ctx->shader_type_str, regtype_str, regnum_str, writemask_str,
             clampleft, leftparen, operation, rightparen, result_shift_str,
             clampright);
    // !!! FIXME: make sure the scratch buffer was large enough.
    return buf;
} // make_GLSL_destarg_assign


char *make_GLSL_swizzle_string(char *swiz_str, const size_t strsize,
                               const int swizzle, const int writemask)
{
    size_t i = 0;
    if ( (!no_swizzle(swizzle)) || (!writemask_xyzw(writemask)) )
    {
        const int writemask0 = (writemask >> 0) & 0x1;
        const int writemask1 = (writemask >> 1) & 0x1;
        const int writemask2 = (writemask >> 2) & 0x1;
        const int writemask3 = (writemask >> 3) & 0x1;

        const int swizzle_x = (swizzle >> 0) & 0x3;
        const int swizzle_y = (swizzle >> 2) & 0x3;
        const int swizzle_z = (swizzle >> 4) & 0x3;
        const int swizzle_w = (swizzle >> 6) & 0x3;

        swiz_str[i++] = '.';
        if (writemask0) swiz_str[i++] = swizzle_channels[swizzle_x];
        if (writemask1) swiz_str[i++] = swizzle_channels[swizzle_y];
        if (writemask2) swiz_str[i++] = swizzle_channels[swizzle_z];
        if (writemask3) swiz_str[i++] = swizzle_channels[swizzle_w];
    } // if
    assert(i < strsize);
    swiz_str[i] = '\0';
    return swiz_str;
} // make_GLSL_swizzle_string


const char *make_GLSL_srcarg_string(Context *ctx, const size_t idx,
                                    const int writemask, char *buf,
                                    const size_t buflen)
{
    *buf = '\0';

    if (idx >= STATICARRAYLEN(ctx->source_args))
    {
        fail(ctx, "Too many source args");
        return buf;
    } // if

    const SourceArgInfo *arg = &ctx->source_args[idx];

    const char *premod_str = "";
    const char *postmod_str = "";
    switch (arg->src_mod)
    {
        case SRCMOD_NEGATE:
            premod_str = "-";
            break;

        case SRCMOD_BIASNEGATE:
            premod_str = "-(";
            postmod_str = " - 0.5)";
            break;

        case SRCMOD_BIAS:
            premod_str = "(";
            postmod_str = " - 0.5)";
            break;

        case SRCMOD_SIGNNEGATE:
            premod_str = "-((";
            postmod_str = " - 0.5) * 2.0)";
            break;

        case SRCMOD_SIGN:
            premod_str = "((";
            postmod_str = " - 0.5) * 2.0)";
            break;

        case SRCMOD_COMPLEMENT:
            premod_str = "(1.0 - ";
            postmod_str = ")";
            break;

        case SRCMOD_X2NEGATE:
            premod_str = "-(";
            postmod_str = " * 2.0)";
            break;

        case SRCMOD_X2:
            premod_str = "(";
            postmod_str = " * 2.0)";
            break;

        case SRCMOD_DZ:
            fail(ctx, "SRCMOD_DZ unsupported"); return buf; // !!! FIXME
            postmod_str = "_dz";
            break;

        case SRCMOD_DW:
            fail(ctx, "SRCMOD_DW unsupported"); return buf; // !!! FIXME
            postmod_str = "_dw";
            break;

        case SRCMOD_ABSNEGATE:
            premod_str = "-abs(";
            postmod_str = ")";
            break;

        case SRCMOD_ABS:
            premod_str = "abs(";
            postmod_str = ")";
            break;

        case SRCMOD_NOT:
            premod_str = "!";
            break;

        case SRCMOD_NONE:
        case SRCMOD_TOTAL:
             break;  // stop compiler whining.
    } // switch

    const char *regtype_str = NULL;

    if (!arg->relative)
    {
        regtype_str = get_GLSL_varname_in_buf(ctx, arg->regtype, arg->regnum,
                                              (char *) alloca(64), 64);
    } // if

    const char *rel_lbracket = "";
    char rel_offset[32] = { '\0' };
    const char *rel_rbracket = "";
    char rel_swizzle[4] = { '\0' };
    const char *rel_regtype_str = "";
    if (arg->relative)
    {
        if (arg->regtype == REG_TYPE_INPUT)
            regtype_str=get_GLSL_input_array_varname(ctx,(char*)alloca(64),64);
        else
        {
            assert(arg->regtype == REG_TYPE_CONST);
            const int arrayidx = arg->relative_array->index;
            const int offset = arg->regnum - arrayidx;
            assert(offset >= 0);
            if (arg->relative_array->constant)
            {
                const int arraysize = arg->relative_array->count;
                regtype_str = get_GLSL_const_array_varname_in_buf(ctx,
                                arrayidx, arraysize, (char *) alloca(64), 64);
                if (offset != 0)
                    snprintf(rel_offset, sizeof (rel_offset), "%d + ", offset);
            } // if
            else
            {
                regtype_str = get_GLSL_uniform_array_varname(ctx, arg->regtype,
                                                      (char *) alloca(64), 64);
                if (offset == 0)
                {
                    snprintf(rel_offset, sizeof (rel_offset),
                             "ARRAYBASE_%d + ", arrayidx);
                } // if
                else
                {
                    snprintf(rel_offset, sizeof (rel_offset),
                             "(ARRAYBASE_%d + %d) + ", arrayidx, offset);
                } // else
            } // else
        } // else

        rel_lbracket = "[";

        if (arg->relative_regtype == REG_TYPE_LOOP)
        {
            rel_regtype_str = "aL";
            rel_swizzle[0] = '\0';
            rel_swizzle[1] = '\0';
            rel_swizzle[2] = '\0';
        } // if
        else
        {
            rel_regtype_str = get_GLSL_varname_in_buf(ctx, arg->relative_regtype,
                                                      arg->relative_regnum,
                                                      (char *) alloca(64), 64);
            rel_swizzle[0] = '.';
            rel_swizzle[1] = swizzle_channels[arg->relative_component];
            rel_swizzle[2] = '\0';
        } // else
        rel_rbracket = "]";
    } // if

    char swiz_str[6] = { '\0' };
    if (!isscalar(ctx, ctx->shader_type, arg->regtype, arg->regnum))
    {
        make_GLSL_swizzle_string(swiz_str, sizeof (swiz_str),
                                 arg->swizzle, writemask);
    } // if

    if (regtype_str == NULL)
    {
        fail(ctx, "Unknown source register type.");
        return buf;
    } // if

    snprintf(buf, buflen, "%s%s%s%s%s%s%s%s%s",
             premod_str, regtype_str, rel_lbracket, rel_offset,
             rel_regtype_str, rel_swizzle, rel_rbracket, swiz_str,
             postmod_str);
    // !!! FIXME: make sure the scratch buffer was large enough.
    return buf;
} // make_GLSL_srcarg_string

// generate some convenience functions.
#define MAKE_GLSL_SRCARG_STRING_(mask, bitmask) \
    static inline const char *make_GLSL_srcarg_string_##mask(Context *ctx, \
                                                const size_t idx, char *buf, \
                                                const size_t buflen) { \
        return make_GLSL_srcarg_string(ctx, idx, bitmask, buf, buflen); \
    }
MAKE_GLSL_SRCARG_STRING_(x, (1 << 0))
MAKE_GLSL_SRCARG_STRING_(y, (1 << 1))
MAKE_GLSL_SRCARG_STRING_(z, (1 << 2))
MAKE_GLSL_SRCARG_STRING_(w, (1 << 3))
MAKE_GLSL_SRCARG_STRING_(scalar, (1 << 0))
MAKE_GLSL_SRCARG_STRING_(full, 0xF)
MAKE_GLSL_SRCARG_STRING_(masked, ctx->dest_arg.writemask)
MAKE_GLSL_SRCARG_STRING_(vec3, 0x7)
MAKE_GLSL_SRCARG_STRING_(vec2, 0x3)
#undef MAKE_GLSL_SRCARG_STRING_

// special cases for comparison opcodes...

const char *get_GLSL_comparison_string_scalar(Context *ctx)
{
    const char *comps[] = { "", ">", "==", ">=", "<", "!=", "<=" };
    if (ctx->instruction_controls >= STATICARRAYLEN(comps))
    {
        fail(ctx, "unknown comparison control");
        return "";
    } // if

    return comps[ctx->instruction_controls];
} // get_GLSL_comparison_string_scalar

const char *get_GLSL_comparison_string_vector(Context *ctx)
{
    const char *comps[] = {
        "", "greaterThan", "equal", "greaterThanEqual", "lessThan",
        "notEqual", "lessThanEqual"
    };

    if (ctx->instruction_controls >= STATICARRAYLEN(comps))
    {
        fail(ctx, "unknown comparison control");
        return "";
    } // if

    return comps[ctx->instruction_controls];
} // get_GLSL_comparison_string_vector


void emit_GLSL_start(Context *ctx, const char *profilestr)
{
    if (!shader_is_vertex(ctx) && !shader_is_pixel(ctx))
    {
        failf(ctx, "Shader type %u unsupported in this profile.",
              (uint) ctx->shader_type);
        return;
    } // if

    else if (strcmp(profilestr, MOJOSHADER_PROFILE_GLSL) == 0)
    {
        // No gl_FragData[] before GLSL 1.10, so we have to force the version.
        push_output(ctx, &ctx->preflight);
        output_line(ctx, "#version 110");
        pop_output(ctx);
    } // else if

    #if SUPPORT_PROFILE_GLSL120
    else if (strcmp(profilestr, MOJOSHADER_PROFILE_GLSL120) == 0)
    {
        ctx->profile_supports_glsl120 = 1;
        push_output(ctx, &ctx->preflight);
        output_line(ctx, "#version 120");
        pop_output(ctx);
    } // else if
    #endif

    #if SUPPORT_PROFILE_GLSLES
    else if (strcmp(profilestr, MOJOSHADER_PROFILE_GLSLES) == 0)
    {
        ctx->profile_supports_glsles = 1;
        push_output(ctx, &ctx->preflight);
        output_line(ctx, "#version 100");
        if (shader_is_vertex(ctx))
            output_line(ctx, "precision highp float;");
        else
            output_line(ctx, "precision mediump float;");
        output_line(ctx, "precision mediump int;");
        pop_output(ctx);
    } // else if
    #endif

    else
    {
        failf(ctx, "Profile '%s' unsupported or unknown.", profilestr);
        return;
    } // else

    push_output(ctx, &ctx->mainline_intro);
    output_line(ctx, "void main()");
    output_line(ctx, "{");
    pop_output(ctx);

    set_output(ctx, &ctx->mainline);
    ctx->indent++;
} // emit_GLSL_start

void emit_GLSL_RET(Context *ctx);
void emit_GLSL_end(Context *ctx)
{
    // ps_1_* writes color to r0 instead oC0. We move it to the right place.
    // We don't have to worry about a RET opcode messing this up, since
    //  RET isn't available before ps_2_0.
    if (shader_is_pixel(ctx) && !shader_version_atleast(ctx, 2, 0))
    {
        const char *shstr = ctx->shader_type_str;
        set_used_register(ctx, REG_TYPE_COLOROUT, 0, 1);
        output_line(ctx, "%s_oC0 = %s_r0;", shstr, shstr);
    } // if
    else if (shader_is_vertex(ctx))
    {
#ifdef MOJOSHADER_FLIP_RENDERTARGET
        output_line(ctx, "gl_Position.y = gl_Position.y * vpFlip;");
#endif
#ifdef MOJOSHADER_DEPTH_CLIPPING
        output_line(ctx, "gl_Position.z = gl_Position.z * 2.0 - gl_Position.w;");
#endif
    } // else if

    // force a RET opcode if we're at the end of the stream without one.
    if (ctx->previous_opcode != OPCODE_RET)
        emit_GLSL_RET(ctx);
} // emit_GLSL_end

void emit_GLSL_phase(Context *ctx)
{
    // no-op in GLSL.
} // emit_GLSL_phase

void output_GLSL_uniform_array(Context *ctx, const RegisterType regtype,
                               const int size)
{
    if (size > 0)
    {
        char buf[64];
        get_GLSL_uniform_array_varname(ctx, regtype, buf, sizeof (buf));
        const char *typ;
        switch (regtype)
        {
            case REG_TYPE_CONST: typ = "vec4"; break;
            case REG_TYPE_CONSTINT: typ ="ivec4"; break;
            case REG_TYPE_CONSTBOOL: typ = "bool"; break;
            default:
            {
                fail(ctx, "BUG: used a uniform we don't know how to define.");
                return;
            } // default
        } // switch
        output_line(ctx, "uniform %s %s[%d];", typ, buf, size);
    } // if
} // output_GLSL_uniform_array

void emit_GLSL_finalize(Context *ctx)
{
    // throw some blank lines around to make source more readable.
    push_output(ctx, &ctx->globals);
    output_blank_line(ctx);
    pop_output(ctx);

    // If we had a relative addressing of REG_TYPE_INPUT, we need to build
    //  an array for it at the start of main(). GLSL doesn't let you specify
    //  arrays of attributes.
    //vec4 blah_array[BIGGEST_ARRAY];
    if (ctx->have_relative_input_registers) // !!! FIXME
        fail(ctx, "Relative addressing of input registers not supported.");

    push_output(ctx, &ctx->preflight);
    output_GLSL_uniform_array(ctx, REG_TYPE_CONST, ctx->uniform_float4_count);
    output_GLSL_uniform_array(ctx, REG_TYPE_CONSTINT, ctx->uniform_int4_count);
    output_GLSL_uniform_array(ctx, REG_TYPE_CONSTBOOL, ctx->uniform_bool_count);
#ifdef MOJOSHADER_FLIP_RENDERTARGET
    if (shader_is_vertex(ctx))
        output_line(ctx, "uniform float vpFlip;");
#endif
    pop_output(ctx);
} // emit_GLSL_finalize

void emit_GLSL_global(Context *ctx, RegisterType regtype, int regnum)
{
    char varname[64];
    get_GLSL_varname_in_buf(ctx, regtype, regnum, varname, sizeof (varname));

    push_output(ctx, &ctx->globals);
    switch (regtype)
    {
        case REG_TYPE_ADDRESS:
            if (shader_is_vertex(ctx))
                output_line(ctx, "ivec4 %s;", varname);
            else if (shader_is_pixel(ctx))  // actually REG_TYPE_TEXTURE.
            {
                // We have to map texture registers to temps for ps_1_1, since
                //  they work like temps, initialize with tex coords, and the
                //  ps_1_1 TEX opcode expects to overwrite it.
                if (!shader_version_atleast(ctx, 1, 4))
                {
                    // GLSL ES does not have gl_TexCoord!
                    // Also, gl_TexCoord[4+] is unreliable!
#if SUPPORT_PROFILE_GLSLES
                    const int skipGLTexCoord = support_glsles(ctx) || (regnum >= 4);
#else
                    const int skipGLTexCoord = (regnum >= 4);
#endif
                    if (skipGLTexCoord)
                        output_line(ctx, "vec4 %s = io_%i_%i;",
                                    varname, MOJOSHADER_USAGE_TEXCOORD, regnum);
                    else
                        output_line(ctx, "vec4 %s = gl_TexCoord[%d];",
                                    varname, regnum);
                } // if
            } // else if
            break;
        case REG_TYPE_PREDICATE:
            output_line(ctx, "bvec4 %s;", varname);
            break;
        case REG_TYPE_TEMP:
            output_line(ctx, "vec4 %s;", varname);
            break;
        case REG_TYPE_LOOP:
            break; // no-op. We declare these in for loops at the moment.
        case REG_TYPE_LABEL:
            break; // no-op. If we see it here, it means we optimized it out.
        default:
            fail(ctx, "BUG: we used a register we don't know how to define.");
            break;
    } // switch
    pop_output(ctx);
} // emit_GLSL_global

void emit_GLSL_array(Context *ctx, VariableList *var)
{
    // All uniforms (except constant arrays, which only get pushed once at
    //  compile time) are now packed into a single array, so we can batch
    //  the uniform transfers. So this doesn't actually define an array
    //  here; the one, big array is emitted during finalization instead.
    // However, we need to #define the offset into the one, big array here,
    //  and let dereferences use that #define.
    const int base = var->index;
    const int glslbase = ctx->uniform_float4_count;
    push_output(ctx, &ctx->globals);
    output_line(ctx, "#define ARRAYBASE_%d %d", base, glslbase);
    pop_output(ctx);
    var->emit_position = glslbase;
} // emit_GLSL_array

void emit_GLSL_const_array(Context *ctx, const ConstantsList *clist,
                           int base, int size)
{
    char varname[64];
    get_GLSL_const_array_varname_in_buf(ctx,base,size,varname,sizeof(varname));

#if 0
    // !!! FIXME: fails on Nvidia's and Apple's GL, even with #version 120.
    // !!! FIXME:  (the 1.20 spec says it should work, though, I think...)
    if (support_glsl120(ctx))
    {
        // GLSL 1.20 can do constant arrays.
        const char *cstr = NULL;
        push_output(ctx, &ctx->globals);
        output_line(ctx, "const vec4 %s[%d] = vec4[%d](", varname, size, size);
        ctx->indent++;

        int i;
        for (i = 0; i < size; i++)
        {
            while (clist->constant.type != MOJOSHADER_UNIFORM_FLOAT)
                clist = clist->next;
            assert(clist->constant.index == (base + i));

            char val0[32];
            char val1[32];
            char val2[32];
            char val3[32];
            floatstr(ctx, val0, sizeof (val0), clist->constant.value.f[0], 1);
            floatstr(ctx, val1, sizeof (val1), clist->constant.value.f[1], 1);
            floatstr(ctx, val2, sizeof (val2), clist->constant.value.f[2], 1);
            floatstr(ctx, val3, sizeof (val3), clist->constant.value.f[3], 1);

            output_line(ctx, "vec4(%s, %s, %s, %s)%s", val0, val1, val2, val3,
                        (i < (size-1)) ? "," : "");

            clist = clist->next;
        } // for

        ctx->indent--;
        output_line(ctx, ");");
        pop_output(ctx);
    } // if

    else
#endif
    {
        // stock GLSL 1.0 can't do constant arrays, so make a uniform array
        //  and have the OpenGL glue assign it at link time. Lame!
        push_output(ctx, &ctx->globals);
        output_line(ctx, "uniform vec4 %s[%d];", varname, size);
        pop_output(ctx);
    } // else
} // emit_GLSL_const_array

void emit_GLSL_uniform(Context *ctx, RegisterType regtype, int regnum,
                       const VariableList *var)
{
    // Now that we're pushing all the uniforms as one big array, pack these
    //  down, so if we only use register c439, it'll actually map to
    //  glsl_uniforms_vec4[0]. As we push one big array, this will prevent
    //  uploading unused data.

    char varname[64];
    char name[64];
    int index = 0;

    get_GLSL_varname_in_buf(ctx, regtype, regnum, varname, sizeof (varname));

    push_output(ctx, &ctx->globals);

    if (var == NULL)
    {
        get_GLSL_uniform_array_varname(ctx, regtype, name, sizeof (name));

        if (regtype == REG_TYPE_CONST)
            index = ctx->uniform_float4_count;
        else if (regtype == REG_TYPE_CONSTINT)
            index = ctx->uniform_int4_count;
        else if (regtype == REG_TYPE_CONSTBOOL)
            index = ctx->uniform_bool_count;
        else  // get_GLSL_uniform_array_varname() would have called fail().
            assert(!(ctx->isfail));

        output_line(ctx, "#define %s %s[%d]", varname, name, index);
    } // if

    else
    {
        const int arraybase = var->index;
        if (var->constant)
        {
            get_GLSL_const_array_varname_in_buf(ctx, arraybase, var->count,
                                                name, sizeof (name));
            index = (regnum - arraybase);
        } // if
        else
        {
            assert(var->emit_position != -1);
            get_GLSL_uniform_array_varname(ctx, regtype, name, sizeof (name));
            index = (regnum - arraybase) + var->emit_position;
        } // else

        output_line(ctx, "#define %s %s[%d]", varname, name, index);
    } // else

    pop_output(ctx);
} // emit_GLSL_uniform

void emit_GLSL_sampler(Context *ctx,int stage,TextureType ttype,int tb)
{
    const char *type = "";
    switch (ttype)
    {
        case TEXTURE_TYPE_2D: type = "sampler2D"; break;
        case TEXTURE_TYPE_CUBE: type = "samplerCube"; break;
        case TEXTURE_TYPE_VOLUME: type = "sampler3D"; break;
        default: fail(ctx, "BUG: used a sampler we don't know how to define.");
    } // switch

    char var[64];
    get_GLSL_varname_in_buf(ctx, REG_TYPE_SAMPLER, stage, var, sizeof (var));

    push_output(ctx, &ctx->globals);
    output_line(ctx, "uniform %s %s;", type, var);
    if (tb)  // This sampler used a ps_1_1 TEXBEM opcode?
    {
        char name[64];
        const int index = ctx->uniform_float4_count;
        ctx->uniform_float4_count += 2;
        get_GLSL_uniform_array_varname(ctx, REG_TYPE_CONST, name, sizeof (name));
        output_line(ctx, "#define %s_texbem %s[%d]", var, name, index);
        output_line(ctx, "#define %s_texbeml %s[%d]", var, name, index+1);
    } // if
    pop_output(ctx);
} // emit_GLSL_sampler

void emit_GLSL_attribute(Context *ctx, RegisterType regtype, int regnum,
                         MOJOSHADER_usage usage, int index, int wmask,
                         int flags)
{
    // !!! FIXME: this function doesn't deal with write masks at all yet!
    const char *usage_str = NULL;
    const char *arrayleft = "";
    const char *arrayright = "";
    char index_str[16] = { '\0' };
    char var[64];

    get_GLSL_varname_in_buf(ctx, regtype, regnum, var, sizeof (var));

    //assert((flags & MOD_PP) == 0);  // !!! FIXME: is PP allowed?

    if (index != 0)  // !!! FIXME: a lot of these MUST be zero.
        snprintf(index_str, sizeof (index_str), "%u", (uint) index);

    if (shader_is_vertex(ctx))
    {
        // pre-vs3 output registers.
        // these don't ever happen in DCL opcodes, I think. Map to vs_3_*
        //  output registers.
        if (!shader_version_atleast(ctx, 3, 0))
        {
            if (regtype == REG_TYPE_RASTOUT)
            {
                regtype = REG_TYPE_OUTPUT;
                index = regnum;
                switch ((const RastOutType) regnum)
                {
                    case RASTOUT_TYPE_POSITION:
                        usage = MOJOSHADER_USAGE_POSITION;
                        break;
                    case RASTOUT_TYPE_FOG:
                        usage = MOJOSHADER_USAGE_FOG;
                        break;
                    case RASTOUT_TYPE_POINT_SIZE:
                        usage = MOJOSHADER_USAGE_POINTSIZE;
                        break;
                } // switch
            } // if

            else if (regtype == REG_TYPE_ATTROUT)
            {
                regtype = REG_TYPE_OUTPUT;
                usage = MOJOSHADER_USAGE_COLOR;
                index = regnum;
            } // else if

            else if (regtype == REG_TYPE_TEXCRDOUT)
            {
                regtype = REG_TYPE_OUTPUT;
                usage = MOJOSHADER_USAGE_TEXCOORD;
                index = regnum;
            } // else if
        } // if

        // to avoid limitations of various GL entry points for input
        // attributes (glSecondaryColorPointer() can only take 3 component
        // items, glVertexPointer() can't do GL_UNSIGNED_BYTE, many other
        // issues), we set up all inputs as generic vertex attributes, so we
        // can pass data in just about any form, and ignore the built-in GLSL
        // attributes like gl_SecondaryColor. Output needs to use the the
        // built-ins, though, but we don't have to worry about the GL entry
        // point limitations there.

        if (regtype == REG_TYPE_INPUT)
        {
            push_output(ctx, &ctx->globals);
            output_line(ctx, "attribute vec4 %s;", var);
            pop_output(ctx);
        } // if

        else if (regtype == REG_TYPE_OUTPUT)
        {
            switch (usage)
            {
                case MOJOSHADER_USAGE_POSITION:
                    if (index == 0)
                    {
                        usage_str = "gl_Position";
                    } // if
                    break;
                case MOJOSHADER_USAGE_POINTSIZE:
                    usage_str = "gl_PointSize";
                    break;
                case MOJOSHADER_USAGE_COLOR:
#if SUPPORT_PROFILE_GLSLES
                    if (support_glsles(ctx))
                        break; // GLSL ES does not have gl_FrontColor
#endif
                    index_str[0] = '\0';  // no explicit number.
                    if (index == 0)
                    {
                        usage_str = "gl_FrontColor";
                    } // if
                    else if (index == 1)
                    {
                        usage_str = "gl_FrontSecondaryColor";
                    } // else if
                    break;
                case MOJOSHADER_USAGE_FOG:
                    usage_str = "gl_FogFragCoord";
                    break;
                case MOJOSHADER_USAGE_TEXCOORD:
#if SUPPORT_PROFILE_GLSLES
                    if (support_glsles(ctx))
                        break; // GLSL ES does not have gl_TexCoord
#endif
                    if (index >= 4)
                        break; // gl_TexCoord[4+] is unreliable!
                    snprintf(index_str, sizeof (index_str), "%u", (uint) index);
                    usage_str = "gl_TexCoord";
                    arrayleft = "[";
                    arrayright = "]";
                    break;
                default:
                    // !!! FIXME: we need to deal with some more built-in varyings here.
                    break;
            } // switch

            // !!! FIXME: the #define is a little hacky, but it means we don't
            // !!! FIXME:  have to track these separately if this works.
            push_output(ctx, &ctx->globals);
            // no mapping to built-in var? Just make it a regular global, pray.
            if (usage_str == NULL)
            {
#if SUPPORT_PROFILE_GLSLES
                if (support_glsles(ctx))
                    output_line(ctx, "varying highp vec4 io_%i_%i;", usage, index);
                else
#endif
                output_line(ctx, "varying vec4 io_%i_%i;", usage, index);
                output_line(ctx, "#define %s io_%i_%i", var, usage, index);
            } // if
            else
            {
                output_line(ctx, "#define %s %s%s%s%s", var, usage_str,
                            arrayleft, index_str, arrayright);
            } // else
            pop_output(ctx);
        } // else if

        else
        {
            fail(ctx, "unknown vertex shader attribute register");
        } // else
    } // if

    else if (shader_is_pixel(ctx))
    {
        // samplers DCLs get handled in emit_GLSL_sampler().

        if (flags & MOD_CENTROID)  // !!! FIXME
        {
            failf(ctx, "centroid unsupported in %s profile", ctx->profile->name);
            return;
        } // if

        if (regtype == REG_TYPE_COLOROUT)
        {
            if (!ctx->have_multi_color_outputs)
                usage_str = "gl_FragColor";  // maybe faster?
            else
            {
                snprintf(index_str, sizeof (index_str), "%u", (uint) regnum);
                usage_str = "gl_FragData";
                arrayleft = "[";
                arrayright = "]";
            } // else
        } // if

        else if (regtype == REG_TYPE_DEPTHOUT)
            usage_str = "gl_FragDepth";

        // !!! FIXME: can you actualy have a texture register with COLOR usage?
        else if ((regtype == REG_TYPE_TEXTURE) || (regtype == REG_TYPE_INPUT))
        {
#if SUPPORT_PROFILE_GLSLES
            if (!support_glsles(ctx))
            {
#endif
            if (usage == MOJOSHADER_USAGE_TEXCOORD)
            {
                // ps_1_1 does a different hack for this attribute.
                //  Refer to emit_GLSL_global()'s REG_TYPE_ADDRESS code.
                if (shader_version_atleast(ctx, 1, 4) && (index < 4)) // gl_TexCoord[4+] is unreliable!
                {
                    snprintf(index_str, sizeof (index_str), "%u", (uint) index);
                    usage_str = "gl_TexCoord";
                    arrayleft = "[";
                    arrayright = "]";
                } // if
            } // if

            else if (usage == MOJOSHADER_USAGE_COLOR)
            {
                index_str[0] = '\0';  // no explicit number.
                if (index == 0)
                {
                    usage_str = "gl_Color";
                } // if
                else if (index == 1)
                {
                    usage_str = "gl_SecondaryColor";
                } // else if
                // FIXME: Does this even matter when we have varyings? -flibit
                // else
                //    fail(ctx, "unsupported color index");
            } // else if
#if SUPPORT_PROFILE_GLSLES
            } // if
#endif
        } // else if

        else if (regtype == REG_TYPE_MISCTYPE)
        {
            const MiscTypeType mt = (MiscTypeType) regnum;
            if (mt == MISCTYPE_TYPE_FACE)
            {
                push_output(ctx, &ctx->globals);
                output_line(ctx, "float %s = gl_FrontFacing ? 1.0 : -1.0;", var);
                pop_output(ctx);
                return;
            } // if
            else if (mt == MISCTYPE_TYPE_POSITION)
            {
<<<<<<< HEAD
                push_output(ctx, &ctx->globals);
                output_line(ctx, "uniform vec2 vposFlip;");
                output_line(ctx, "vec4 %s = floor(vec4(gl_FragCoord.x, (gl_FragCoord.y * vposFlip.x) + vposFlip.y, gl_FragCoord.z, gl_FragCoord.w));", var);
=======
                // TODO: For half-pixel offset compensation, floor() this value!
                push_output(ctx, &ctx->globals);
                output_line(ctx, "uniform vec2 vposFlip;");
                output_line(ctx, "vec4 %s = vec4(gl_FragCoord.x, (gl_FragCoord.y * vposFlip.x) + vposFlip.y, gl_FragCoord.z, gl_FragCoord.w);", var);
>>>>>>> 810c038a
                pop_output(ctx);
                return;
            } // else if
            else
            {
                fail(ctx, "BUG: unhandled misc register");
            } // else
        } // else if

        else
        {
            fail(ctx, "unknown pixel shader attribute register");
        } // else

        push_output(ctx, &ctx->globals);
        // no mapping to built-in var? Just make it a regular global, pray.
        if (usage_str == NULL)
        {
#if SUPPORT_PROFILE_GLSLES
            if (support_glsles(ctx))
                output_line(ctx, "varying highp vec4 io_%i_%i;", usage, index);
            else
#endif
            output_line(ctx, "varying vec4 io_%i_%i;", usage, index);
            output_line(ctx, "#define %s io_%i_%i", var, usage, index);
        } // if
        else
        {
            output_line(ctx, "#define %s %s%s%s%s", var, usage_str,
                        arrayleft, index_str, arrayright);
        } // else
        pop_output(ctx);
    } // else if

    else
    {
        fail(ctx, "Unknown shader type");  // state machine should catch this.
    } // else
} // emit_GLSL_attribute

void emit_GLSL_NOP(Context *ctx)
{
    // no-op is a no-op.  :)
} // emit_GLSL_NOP

void emit_GLSL_MOV(Context *ctx)
{
    char src0[64]; make_GLSL_srcarg_string_masked(ctx, 0, src0, sizeof (src0));
    char code[128];
    make_GLSL_destarg_assign(ctx, code, sizeof (code), "%s", src0);
    output_line(ctx, "%s", code);
} // emit_GLSL_MOV

void emit_GLSL_ADD(Context *ctx)
{
    char src0[64]; make_GLSL_srcarg_string_masked(ctx, 0, src0, sizeof (src0));
    char src1[64]; make_GLSL_srcarg_string_masked(ctx, 1, src1, sizeof (src1));
    char code[128];
    make_GLSL_destarg_assign(ctx, code, sizeof (code), "%s + %s", src0, src1);
    output_line(ctx, "%s", code);
} // emit_GLSL_ADD

void emit_GLSL_SUB(Context *ctx)
{
    char src0[64]; make_GLSL_srcarg_string_masked(ctx, 0, src0, sizeof (src0));
    char src1[64]; make_GLSL_srcarg_string_masked(ctx, 1, src1, sizeof (src1));
    char code[128];
    make_GLSL_destarg_assign(ctx, code, sizeof (code), "%s - %s", src0, src1);
    output_line(ctx, "%s", code);
} // emit_GLSL_SUB

void emit_GLSL_MAD(Context *ctx)
{
    char src0[64]; make_GLSL_srcarg_string_masked(ctx, 0, src0, sizeof (src0));
    char src1[64]; make_GLSL_srcarg_string_masked(ctx, 1, src1, sizeof (src1));
    char src2[64]; make_GLSL_srcarg_string_masked(ctx, 2, src2, sizeof (src2));
    char code[128];
    make_GLSL_destarg_assign(ctx, code, sizeof (code), "(%s * %s) + %s", src0, src1, src2);
    output_line(ctx, "%s", code);
} // emit_GLSL_MAD

void emit_GLSL_MUL(Context *ctx)
{
    char src0[64]; make_GLSL_srcarg_string_masked(ctx, 0, src0, sizeof (src0));
    char src1[64]; make_GLSL_srcarg_string_masked(ctx, 1, src1, sizeof (src1));
    char code[128];
    make_GLSL_destarg_assign(ctx, code, sizeof (code), "%s * %s", src0, src1);
    output_line(ctx, "%s", code);
} // emit_GLSL_MUL

void emit_GLSL_RCP(Context *ctx)
{
    char src0[64]; make_GLSL_srcarg_string_masked(ctx, 0, src0, sizeof (src0));
    char code[128];
    make_GLSL_destarg_assign(ctx, code, sizeof (code), "1.0 / %s", src0);
    output_line(ctx, "%s", code);
} // emit_GLSL_RCP

void emit_GLSL_RSQ(Context *ctx)
{
    char src0[64]; make_GLSL_srcarg_string_masked(ctx, 0, src0, sizeof (src0));
    char code[128];
    make_GLSL_destarg_assign(ctx, code, sizeof (code), "inversesqrt(%s)", src0);
    output_line(ctx, "%s", code);
} // emit_GLSL_RSQ

void emit_GLSL_dotprod(Context *ctx, const char *src0, const char *src1,
                       const char *extra)
{
    const int vecsize = vecsize_from_writemask(ctx->dest_arg.writemask);
    char castleft[16] = { '\0' };
    const char *castright = "";
    if (vecsize != 1)
    {
        snprintf(castleft, sizeof (castleft), "vec%d(", vecsize);
        castright = ")";
    } // if

    char code[128];
    make_GLSL_destarg_assign(ctx, code, sizeof (code), "%sdot(%s, %s)%s%s",
                             castleft, src0, src1, extra, castright);
    output_line(ctx, "%s", code);
} // emit_GLSL_dotprod

void emit_GLSL_DP3(Context *ctx)
{
    char src0[64]; make_GLSL_srcarg_string_vec3(ctx, 0, src0, sizeof (src0));
    char src1[64]; make_GLSL_srcarg_string_vec3(ctx, 1, src1, sizeof (src1));
    emit_GLSL_dotprod(ctx, src0, src1, "");
} // emit_GLSL_DP3

void emit_GLSL_DP4(Context *ctx)
{
    char src0[64]; make_GLSL_srcarg_string_full(ctx, 0, src0, sizeof (src0));
    char src1[64]; make_GLSL_srcarg_string_full(ctx, 1, src1, sizeof (src1));
    emit_GLSL_dotprod(ctx, src0, src1, "");
} // emit_GLSL_DP4

void emit_GLSL_MIN(Context *ctx)
{
    char src0[64]; make_GLSL_srcarg_string_masked(ctx, 0, src0, sizeof (src0));
    char src1[64]; make_GLSL_srcarg_string_masked(ctx, 1, src1, sizeof (src1));
    char code[128];
    make_GLSL_destarg_assign(ctx, code, sizeof (code), "min(%s, %s)", src0, src1);
    output_line(ctx, "%s", code);
} // emit_GLSL_MIN

void emit_GLSL_MAX(Context *ctx)
{
    char src0[64]; make_GLSL_srcarg_string_masked(ctx, 0, src0, sizeof (src0));
    char src1[64]; make_GLSL_srcarg_string_masked(ctx, 1, src1, sizeof (src1));
    char code[128];
    make_GLSL_destarg_assign(ctx, code, sizeof (code), "max(%s, %s)", src0, src1);
    output_line(ctx, "%s", code);
} // emit_GLSL_MAX

void emit_GLSL_SLT(Context *ctx)
{
    const int vecsize = vecsize_from_writemask(ctx->dest_arg.writemask);
    char src0[64]; make_GLSL_srcarg_string_masked(ctx, 0, src0, sizeof (src0));
    char src1[64]; make_GLSL_srcarg_string_masked(ctx, 1, src1, sizeof (src1));
    char code[128];

    // float(bool) or vec(bvec) results in 0.0 or 1.0, like SLT wants.
    if (vecsize == 1)
        make_GLSL_destarg_assign(ctx, code, sizeof (code), "float(%s < %s)", src0, src1);
    else
    {
        make_GLSL_destarg_assign(ctx, code, sizeof (code),
                                 "vec%d(lessThan(%s, %s))",
                                 vecsize, src0, src1);
    } // else
    output_line(ctx, "%s", code);
} // emit_GLSL_SLT

void emit_GLSL_SGE(Context *ctx)
{
    const int vecsize = vecsize_from_writemask(ctx->dest_arg.writemask);
    char src0[64]; make_GLSL_srcarg_string_masked(ctx, 0, src0, sizeof (src0));
    char src1[64]; make_GLSL_srcarg_string_masked(ctx, 1, src1, sizeof (src1));
    char code[128];

    // float(bool) or vec(bvec) results in 0.0 or 1.0, like SGE wants.
    if (vecsize == 1)
    {
        make_GLSL_destarg_assign(ctx, code, sizeof (code),
                                 "float(%s >= %s)", src0, src1);
    } // if
    else
    {
        make_GLSL_destarg_assign(ctx, code, sizeof (code),
                                 "vec%d(greaterThanEqual(%s, %s))",
                                 vecsize, src0, src1);
    } // else
    output_line(ctx, "%s", code);
} // emit_GLSL_SGE

void emit_GLSL_EXP(Context *ctx)
{
    char src0[64]; make_GLSL_srcarg_string_masked(ctx, 0, src0, sizeof (src0));
    char code[128];
    make_GLSL_destarg_assign(ctx, code, sizeof (code), "exp2(%s)", src0);
    output_line(ctx, "%s", code);
} // emit_GLSL_EXP

void emit_GLSL_LOG(Context *ctx)
{
    char src0[64]; make_GLSL_srcarg_string_masked(ctx, 0, src0, sizeof (src0));
    char code[128];
    make_GLSL_destarg_assign(ctx, code, sizeof (code), "log2(%s)", src0);
    output_line(ctx, "%s", code);
} // emit_GLSL_LOG

void emit_GLSL_LIT_helper(Context *ctx)
{
    const char *maxp = "127.9961"; // value from the dx9 reference.

    if (ctx->glsl_generated_lit_helper)
        return;

    ctx->glsl_generated_lit_helper = 1;

    push_output(ctx, &ctx->helpers);
    output_line(ctx, "vec4 LIT(const vec4 src)");
    output_line(ctx, "{"); ctx->indent++;
    output_line(ctx,   "float power = clamp(src.w, -%s, %s);",maxp,maxp);
    output_line(ctx,   "vec4 retval = vec4(1.0, 0.0, 0.0, 1.0);");
    output_line(ctx,   "if (src.x > 0.0) {"); ctx->indent++;
    output_line(ctx,     "retval.y = src.x;");
    output_line(ctx,     "if (src.y > 0.0) {"); ctx->indent++;
    output_line(ctx,       "retval.z = pow(src.y, power);"); ctx->indent--;
    output_line(ctx,     "}"); ctx->indent--;
    output_line(ctx,   "}");
    output_line(ctx,   "return retval;"); ctx->indent--;
    output_line(ctx, "}");
    output_blank_line(ctx);
    pop_output(ctx);
} // emit_GLSL_LIT_helper

void emit_GLSL_LIT(Context *ctx)
{
    char src0[64]; make_GLSL_srcarg_string_full(ctx, 0, src0, sizeof (src0));
    char code[128];
    emit_GLSL_LIT_helper(ctx);
    make_GLSL_destarg_assign(ctx, code, sizeof (code), "LIT(%s)", src0);
    output_line(ctx, "%s", code);
} // emit_GLSL_LIT

void emit_GLSL_DST(Context *ctx)
{
    // !!! FIXME: needs to take ctx->dst_arg.writemask into account.
    char src0_y[64]; make_GLSL_srcarg_string_y(ctx, 0, src0_y, sizeof (src0_y));
    char src1_y[64]; make_GLSL_srcarg_string_y(ctx, 1, src1_y, sizeof (src1_y));
    char src0_z[64]; make_GLSL_srcarg_string_z(ctx, 0, src0_z, sizeof (src0_z));
    char src1_w[64]; make_GLSL_srcarg_string_w(ctx, 1, src1_w, sizeof (src1_w));

    char code[128];
    make_GLSL_destarg_assign(ctx, code, sizeof (code),
                             "vec4(1.0, %s * %s, %s, %s)",
                             src0_y, src1_y, src0_z, src1_w);
    output_line(ctx, "%s", code);
} // emit_GLSL_DST

void emit_GLSL_LRP(Context *ctx)
{
    char src0[64]; make_GLSL_srcarg_string_masked(ctx, 0, src0, sizeof (src0));
    char src1[64]; make_GLSL_srcarg_string_masked(ctx, 1, src1, sizeof (src1));
    char src2[64]; make_GLSL_srcarg_string_masked(ctx, 2, src2, sizeof (src2));
    char code[128];
    make_GLSL_destarg_assign(ctx, code, sizeof (code), "mix(%s, %s, %s)",
                             src2, src1, src0);
    output_line(ctx, "%s", code);
} // emit_GLSL_LRP

void emit_GLSL_FRC(Context *ctx)
{
    char src0[64]; make_GLSL_srcarg_string_masked(ctx, 0, src0, sizeof (src0));
    char code[128];
    make_GLSL_destarg_assign(ctx, code, sizeof (code), "fract(%s)", src0);
    output_line(ctx, "%s", code);
} // emit_GLSL_FRC

void emit_GLSL_M4X4(Context *ctx)
{
    char src0[64]; make_GLSL_srcarg_string_full(ctx, 0, src0, sizeof (src0));
    char row0[64]; make_GLSL_srcarg_string_full(ctx, 1, row0, sizeof (row0));
    char row1[64]; make_GLSL_srcarg_string_full(ctx, 2, row1, sizeof (row1));
    char row2[64]; make_GLSL_srcarg_string_full(ctx, 3, row2, sizeof (row2));
    char row3[64]; make_GLSL_srcarg_string_full(ctx, 4, row3, sizeof (row3));
    char code[256];
    make_GLSL_destarg_assign(ctx, code, sizeof (code),
                    "vec4(dot(%s, %s), dot(%s, %s), dot(%s, %s), dot(%s, %s))",
                    src0, row0, src0, row1, src0, row2, src0, row3);
    output_line(ctx, "%s", code);
} // emit_GLSL_M4X4

void emit_GLSL_M4X3(Context *ctx)
{
    char src0[64]; make_GLSL_srcarg_string_full(ctx, 0, src0, sizeof (src0));
    char row0[64]; make_GLSL_srcarg_string_full(ctx, 1, row0, sizeof (row0));
    char row1[64]; make_GLSL_srcarg_string_full(ctx, 2, row1, sizeof (row1));
    char row2[64]; make_GLSL_srcarg_string_full(ctx, 3, row2, sizeof (row2));
    char code[256];
    make_GLSL_destarg_assign(ctx, code, sizeof (code),
                                "vec3(dot(%s, %s), dot(%s, %s), dot(%s, %s))",
                                src0, row0, src0, row1, src0, row2);
    output_line(ctx, "%s", code);
} // emit_GLSL_M4X3

void emit_GLSL_M3X4(Context *ctx)
{
    char src0[64]; make_GLSL_srcarg_string_vec3(ctx, 0, src0, sizeof (src0));
    char row0[64]; make_GLSL_srcarg_string_vec3(ctx, 1, row0, sizeof (row0));
    char row1[64]; make_GLSL_srcarg_string_vec3(ctx, 2, row1, sizeof (row1));
    char row2[64]; make_GLSL_srcarg_string_vec3(ctx, 3, row2, sizeof (row2));
    char row3[64]; make_GLSL_srcarg_string_vec3(ctx, 4, row3, sizeof (row3));

    char code[256];
    make_GLSL_destarg_assign(ctx, code, sizeof (code),
                                "vec4(dot(%s, %s), dot(%s, %s), "
                                     "dot(%s, %s), dot(%s, %s))",
                                src0, row0, src0, row1,
                                src0, row2, src0, row3);
    output_line(ctx, "%s", code);
} // emit_GLSL_M3X4

void emit_GLSL_M3X3(Context *ctx)
{
    char src0[64]; make_GLSL_srcarg_string_vec3(ctx, 0, src0, sizeof (src0));
    char row0[64]; make_GLSL_srcarg_string_vec3(ctx, 1, row0, sizeof (row0));
    char row1[64]; make_GLSL_srcarg_string_vec3(ctx, 2, row1, sizeof (row1));
    char row2[64]; make_GLSL_srcarg_string_vec3(ctx, 3, row2, sizeof (row2));
    char code[256];
    make_GLSL_destarg_assign(ctx, code, sizeof (code),
                                "vec3(dot(%s, %s), dot(%s, %s), dot(%s, %s))",
                                src0, row0, src0, row1, src0, row2);
    output_line(ctx, "%s", code);
} // emit_GLSL_M3X3

void emit_GLSL_M3X2(Context *ctx)
{
    char src0[64]; make_GLSL_srcarg_string_vec3(ctx, 0, src0, sizeof (src0));
    char row0[64]; make_GLSL_srcarg_string_vec3(ctx, 1, row0, sizeof (row0));
    char row1[64]; make_GLSL_srcarg_string_vec3(ctx, 2, row1, sizeof (row1));

    char code[256];
    make_GLSL_destarg_assign(ctx, code, sizeof (code),
                                "vec2(dot(%s, %s), dot(%s, %s))",
                                src0, row0, src0, row1);
    output_line(ctx, "%s", code);
} // emit_GLSL_M3X2

void emit_GLSL_CALL(Context *ctx)
{
    char src0[64]; make_GLSL_srcarg_string_masked(ctx, 0, src0, sizeof (src0));
    if (ctx->loops > 0)
        output_line(ctx, "%s(aL);", src0);
    else
        output_line(ctx, "%s();", src0);
} // emit_GLSL_CALL

void emit_GLSL_CALLNZ(Context *ctx)
{
    // !!! FIXME: if src1 is a constbool that's true, we can remove the
    // !!! FIXME:  if. If it's false, we can make this a no-op.
    char src0[64]; make_GLSL_srcarg_string_masked(ctx, 0, src0, sizeof (src0));
    char src1[64]; make_GLSL_srcarg_string_masked(ctx, 1, src1, sizeof (src1));

    if (ctx->loops > 0)
        output_line(ctx, "if (%s) { %s(aL); }", src1, src0);
    else
        output_line(ctx, "if (%s) { %s(); }", src1, src0);
} // emit_GLSL_CALLNZ

void emit_GLSL_LOOP(Context *ctx)
{
    // !!! FIXME: swizzle?
    char var[64]; get_GLSL_srcarg_varname(ctx, 1, var, sizeof (var));
    assert(ctx->source_args[0].regnum == 0);  // in case they add aL1 someday.
    output_line(ctx, "{");
    ctx->indent++;
    output_line(ctx, "const int aLend = %s.x + %s.y;", var, var);
    output_line(ctx, "for (int aL = %s.y; aL < aLend; aL += %s.z) {", var, var);
    ctx->indent++;
} // emit_GLSL_LOOP

void emit_GLSL_RET(Context *ctx)
{
    // thankfully, the MSDN specs say a RET _has_ to end a function...no
    //  early returns. So if you hit one, you know you can safely close
    //  a high-level function.
    ctx->indent--;
    output_line(ctx, "}");
    output_blank_line(ctx);
    set_output(ctx, &ctx->subroutines);  // !!! FIXME: is this for LABEL? Maybe set it there so we don't allocate unnecessarily.
} // emit_GLSL_RET

void emit_GLSL_ENDLOOP(Context *ctx)
{
    ctx->indent--;
    output_line(ctx, "}");
    ctx->indent--;
    output_line(ctx, "}");
} // emit_GLSL_ENDLOOP

void emit_GLSL_LABEL(Context *ctx)
{
    char src0[64]; make_GLSL_srcarg_string_masked(ctx, 0, src0, sizeof (src0));
    const int label = ctx->source_args[0].regnum;
    RegisterList *reg = reglist_find(&ctx->used_registers, REG_TYPE_LABEL, label);
    assert(ctx->output == ctx->subroutines);  // not mainline, etc.
    assert(ctx->indent == 0);  // we shouldn't be in the middle of a function.

    // MSDN specs say CALL* has to come before the LABEL, so we know if we
    //  can ditch the entire function here as unused.
    if (reg == NULL)
        set_output(ctx, &ctx->ignore);  // Func not used. Parse, but don't output.

    // !!! FIXME: it would be nice if we could determine if a function is
    // !!! FIXME:  only called once and, if so, forcibly inline it.

    const char *uses_loopreg = ((reg) && (reg->misc == 1)) ? "int aL" : "";
    output_line(ctx, "void %s(%s)", src0, uses_loopreg);
    output_line(ctx, "{");
    ctx->indent++;
} // emit_GLSL_LABEL

void emit_GLSL_DCL(Context *ctx)
{
    // no-op. We do this in our emit_attribute() and emit_uniform().
} // emit_GLSL_DCL

void emit_GLSL_POW(Context *ctx)
{
    char src0[64]; make_GLSL_srcarg_string_masked(ctx, 0, src0, sizeof (src0));
    char src1[64]; make_GLSL_srcarg_string_masked(ctx, 1, src1, sizeof (src1));
    char code[128];
    make_GLSL_destarg_assign(ctx, code, sizeof (code),
                             "pow(abs(%s), %s)", src0, src1);
    output_line(ctx, "%s", code);
} // emit_GLSL_POW

void emit_GLSL_CRS(Context *ctx)
{
    // !!! FIXME: needs to take ctx->dst_arg.writemask into account.
    char src0[64]; make_GLSL_srcarg_string_vec3(ctx, 0, src0, sizeof (src0));
    char src1[64]; make_GLSL_srcarg_string_vec3(ctx, 1, src1, sizeof (src1));
    char code[128];
    make_GLSL_destarg_assign(ctx, code, sizeof (code),
                             "cross(%s, %s)", src0, src1);
    output_line(ctx, "%s", code);
} // emit_GLSL_CRS

void emit_GLSL_SGN(Context *ctx)
{
    // (we don't need the temporary registers specified for the D3D opcode.)
    char src0[64]; make_GLSL_srcarg_string_masked(ctx, 0, src0, sizeof (src0));
    char code[128];
    make_GLSL_destarg_assign(ctx, code, sizeof (code), "sign(%s)", src0);
    output_line(ctx, "%s", code);
} // emit_GLSL_SGN

void emit_GLSL_ABS(Context *ctx)
{
    char src0[64]; make_GLSL_srcarg_string_masked(ctx, 0, src0, sizeof (src0));
    char code[128];
    make_GLSL_destarg_assign(ctx, code, sizeof (code), "abs(%s)", src0);
    output_line(ctx, "%s", code);
} // emit_GLSL_ABS

void emit_GLSL_NRM(Context *ctx)
{
    char src0[64]; make_GLSL_srcarg_string_masked(ctx, 0, src0, sizeof (src0));
    char code[128];
    make_GLSL_destarg_assign(ctx, code, sizeof (code), "normalize(%s)", src0);
    output_line(ctx, "%s", code);
} // emit_GLSL_NRM

void emit_GLSL_SINCOS(Context *ctx)
{
    // we don't care about the temp registers that <= sm2 demands; ignore them.
    //  sm2 also talks about what components are left untouched vs. undefined,
    //  but we just leave those all untouched with GLSL write masks (which
    //  would fulfill the "undefined" requirement, too).
    const int mask = ctx->dest_arg.writemask;
    char src0[64]; make_GLSL_srcarg_string_scalar(ctx, 0, src0, sizeof (src0));
    char code[128] = { '\0' };

    if (writemask_x(mask))
        make_GLSL_destarg_assign(ctx, code, sizeof (code), "cos(%s)", src0);
    else if (writemask_y(mask))
        make_GLSL_destarg_assign(ctx, code, sizeof (code), "sin(%s)", src0);
    else if (writemask_xy(mask))
    {
        make_GLSL_destarg_assign(ctx, code, sizeof (code),
                                 "vec2(cos(%s), sin(%s))", src0, src0);
    } // else if

    output_line(ctx, "%s", code);
} // emit_GLSL_SINCOS

void emit_GLSL_REP(Context *ctx)
{
    // !!! FIXME:
    // msdn docs say legal loop values are 0 to 255. We can check DEFI values
    //  at parse time, but if they are pulling a value from a uniform, do
    //  we clamp here?
    // !!! FIXME: swizzle is legal here, right?
    char src0[64]; make_GLSL_srcarg_string_x(ctx, 0, src0, sizeof (src0));
    const uint rep = (uint) ctx->reps;
    output_line(ctx, "for (int rep%u = 0; rep%u < %s; rep%u++) {",
                rep, rep, src0, rep);
    ctx->indent++;
} // emit_GLSL_REP

void emit_GLSL_ENDREP(Context *ctx)
{
    ctx->indent--;
    output_line(ctx, "}");
} // emit_GLSL_ENDREP

void emit_GLSL_IF(Context *ctx)
{
    char src0[64]; make_GLSL_srcarg_string_scalar(ctx, 0, src0, sizeof (src0));
    output_line(ctx, "if (%s) {", src0);
    ctx->indent++;
} // emit_GLSL_IF

void emit_GLSL_IFC(Context *ctx)
{
    const char *comp = get_GLSL_comparison_string_scalar(ctx);
    char src0[64]; make_GLSL_srcarg_string_scalar(ctx, 0, src0, sizeof (src0));
    char src1[64]; make_GLSL_srcarg_string_scalar(ctx, 1, src1, sizeof (src1));
    output_line(ctx, "if (%s %s %s) {", src0, comp, src1);
    ctx->indent++;
} // emit_GLSL_IFC

void emit_GLSL_ELSE(Context *ctx)
{
    ctx->indent--;
    output_line(ctx, "} else {");
    ctx->indent++;
} // emit_GLSL_ELSE

void emit_GLSL_ENDIF(Context *ctx)
{
    ctx->indent--;
    output_line(ctx, "}");
} // emit_GLSL_ENDIF

void emit_GLSL_BREAK(Context *ctx)
{
    output_line(ctx, "break;");
} // emit_GLSL_BREAK

void emit_GLSL_BREAKC(Context *ctx)
{
    const char *comp = get_GLSL_comparison_string_scalar(ctx);
    char src0[64]; make_GLSL_srcarg_string_scalar(ctx, 0, src0, sizeof (src0));
    char src1[64]; make_GLSL_srcarg_string_scalar(ctx, 1, src1, sizeof (src1));
    output_line(ctx, "if (%s %s %s) { break; }", src0, comp, src1);
} // emit_GLSL_BREAKC

void emit_GLSL_MOVA(Context *ctx)
{
    const int vecsize = vecsize_from_writemask(ctx->dest_arg.writemask);
    char src0[64]; make_GLSL_srcarg_string_masked(ctx, 0, src0, sizeof (src0));
    char code[128];

    if (vecsize == 1)
    {
        make_GLSL_destarg_assign(ctx, code, sizeof (code),
                                 "int(floor(abs(%s) + 0.5) * sign(%s))",
                                 src0, src0);
    } // if

    else
    {
        make_GLSL_destarg_assign(ctx, code, sizeof (code),
                            "ivec%d(floor(abs(%s) + vec%d(0.5)) * sign(%s))",
                            vecsize, src0, vecsize, src0);
    } // else

    output_line(ctx, "%s", code);
} // emit_GLSL_MOVA

void emit_GLSL_DEFB(Context *ctx)
{
    char varname[64]; get_GLSL_destarg_varname(ctx, varname, sizeof (varname));
    push_output(ctx, &ctx->globals);
    output_line(ctx, "const bool %s = %s;",
                varname, ctx->dwords[0] ? "true" : "false");
    pop_output(ctx);
} // emit_GLSL_DEFB

void emit_GLSL_DEFI(Context *ctx)
{
    char varname[64]; get_GLSL_destarg_varname(ctx, varname, sizeof (varname));
    const int32 *x = (const int32 *) ctx->dwords;
    push_output(ctx, &ctx->globals);
    output_line(ctx, "const ivec4 %s = ivec4(%d, %d, %d, %d);",
                varname, (int) x[0], (int) x[1], (int) x[2], (int) x[3]);
    pop_output(ctx);
} // emit_GLSL_DEFI

EMIT_GLSL_OPCODE_UNIMPLEMENTED_FUNC(TEXCRD)

void emit_GLSL_TEXKILL(Context *ctx)
{
    char dst[64]; get_GLSL_destarg_varname(ctx, dst, sizeof (dst));
    output_line(ctx, "if (any(lessThan(%s.xyz, vec3(0.0)))) discard;", dst);
} // emit_GLSL_TEXKILL

static void glsl_texld(Context *ctx, const int texldd)
{
    if (!shader_version_atleast(ctx, 1, 4))
    {
        DestArgInfo *info = &ctx->dest_arg;
        char dst[64];
        char sampler[64];
        char code[128] = {0};

        assert(!texldd);

        RegisterList *sreg;
        sreg = reglist_find(&ctx->samplers, REG_TYPE_SAMPLER, info->regnum);
        const TextureType ttype = (TextureType) (sreg ? sreg->index : 0);

        // !!! FIXME: this code counts on the register not having swizzles, etc.
        get_GLSL_destarg_varname(ctx, dst, sizeof (dst));
        get_GLSL_varname_in_buf(ctx, REG_TYPE_SAMPLER, info->regnum,
                                sampler, sizeof (sampler));

        if (ttype == TEXTURE_TYPE_2D)
        {
            make_GLSL_destarg_assign(ctx, code, sizeof (code),
                                     "texture2D(%s, %s.xy)",
                                     sampler, dst);
        }
        else if (ttype == TEXTURE_TYPE_CUBE)
        {
            make_GLSL_destarg_assign(ctx, code, sizeof (code),
                                     "textureCube(%s, %s.xyz)",
                                     sampler, dst);
        }
        else if (ttype == TEXTURE_TYPE_VOLUME)
        {
            make_GLSL_destarg_assign(ctx, code, sizeof (code),
                                     "texture3D(%s, %s.xyz)",
                                     sampler, dst);
        }
        else
        {
            fail(ctx, "unexpected texture type");
        } // else
        output_line(ctx, "%s", code);
    } // if

    else if (!shader_version_atleast(ctx, 2, 0))
    {
        // ps_1_4 is different, too!
        fail(ctx, "TEXLD == Shader Model 1.4 unimplemented.");  // !!! FIXME
        return;
    } // else if

    else
    {
        const SourceArgInfo *samp_arg = &ctx->source_args[1];
        RegisterList *sreg = reglist_find(&ctx->samplers, REG_TYPE_SAMPLER,
                                          samp_arg->regnum);
        const char *funcname = NULL;
        char src0[64] = { '\0' };
        char src1[64]; get_GLSL_srcarg_varname(ctx, 1, src1, sizeof (src1)); // !!! FIXME: SRC_MOD?
        char src2[64] = { '\0' };
        char src3[64] = { '\0' };

        if (sreg == NULL)
        {
            fail(ctx, "TEXLD using undeclared sampler");
            return;
        } // if

        if (texldd)
        {
            if (sreg->index == TEXTURE_TYPE_2D)
            {
                make_GLSL_srcarg_string_vec2(ctx, 2, src2, sizeof (src2));
                make_GLSL_srcarg_string_vec2(ctx, 3, src3, sizeof (src3));
            } // if
            else
            {
                assert((sreg->index == TEXTURE_TYPE_CUBE) || (sreg->index == TEXTURE_TYPE_VOLUME));
                make_GLSL_srcarg_string_vec3(ctx, 2, src2, sizeof (src2));
                make_GLSL_srcarg_string_vec3(ctx, 3, src3, sizeof (src3));
            } // else
        } // if

        // !!! FIXME: can TEXLDD set instruction_controls?
        // !!! FIXME: does the d3d bias value map directly to GLSL?
        const char *biassep = "";
        char bias[64] = { '\0' };
        if (ctx->instruction_controls == CONTROL_TEXLDB)
        {
            biassep = ", ";
            make_GLSL_srcarg_string_w(ctx, 0, bias, sizeof (bias));
        } // if

        switch ((const TextureType) sreg->index)
        {
            case TEXTURE_TYPE_2D:
                if (ctx->instruction_controls == CONTROL_TEXLDP)
                {
                    funcname = "texture2DProj";
                    make_GLSL_srcarg_string_full(ctx, 0, src0, sizeof (src0));
                } // if
                else  // texld/texldb
                {
                    funcname = "texture2D";
                    make_GLSL_srcarg_string_vec2(ctx, 0, src0, sizeof (src0));
                } // else
                break;
            case TEXTURE_TYPE_CUBE:
                if (ctx->instruction_controls == CONTROL_TEXLDP)
                    fail(ctx, "TEXLDP on a cubemap");  // !!! FIXME: is this legal?
                funcname = "textureCube";
                make_GLSL_srcarg_string_vec3(ctx, 0, src0, sizeof (src0));
                break;
            case TEXTURE_TYPE_VOLUME:
                if (ctx->instruction_controls == CONTROL_TEXLDP)
                {
                    funcname = "texture3DProj";
                    make_GLSL_srcarg_string_full(ctx, 0, src0, sizeof (src0));
                } // if
                else  // texld/texldb
                {
                    funcname = "texture3D";
                    make_GLSL_srcarg_string_vec3(ctx, 0, src0, sizeof (src0));
                } // else
                break;
            default:
                fail(ctx, "unknown texture type");
                return;
        } // switch

        assert(!isscalar(ctx, ctx->shader_type, samp_arg->regtype, samp_arg->regnum));
        char swiz_str[6] = { '\0' };
        make_GLSL_swizzle_string(swiz_str, sizeof (swiz_str),
                                 samp_arg->swizzle, ctx->dest_arg.writemask);

        char code[128];
        if (texldd)
        {
            make_GLSL_destarg_assign(ctx, code, sizeof (code),
                                     "%sGrad(%s, %s, %s, %s)%s", funcname,
                                     src1, src0, src2, src3, swiz_str);
        } // if
        else
        {
            make_GLSL_destarg_assign(ctx, code, sizeof (code),
                                     "%s(%s, %s%s%s)%s", funcname,
                                     src1, src0, biassep, bias, swiz_str);
        } // else

        output_line(ctx, "%s", code);
    } // else
} // glsl_texld

void emit_GLSL_TEXLD(Context *ctx)
{
    glsl_texld(ctx, 0);
} // emit_GLSL_TEXLD
    

void emit_GLSL_TEXBEM(Context *ctx)
{
    DestArgInfo *info = &ctx->dest_arg;
    char dst[64]; get_GLSL_destarg_varname(ctx, dst, sizeof (dst));
    char src[64]; get_GLSL_srcarg_varname(ctx, 0, src, sizeof (src));
    char sampler[64];
    char code[512];

    // !!! FIXME: this code counts on the register not having swizzles, etc.
    get_GLSL_varname_in_buf(ctx, REG_TYPE_SAMPLER, info->regnum,
                            sampler, sizeof (sampler));

    make_GLSL_destarg_assign(ctx, code, sizeof (code),
        "texture2D(%s, vec2(%s.x + (%s_texbem.x * %s.x) + (%s_texbem.z * %s.y),"
        " %s.y + (%s_texbem.y * %s.x) + (%s_texbem.w * %s.y)))",
        sampler,
        dst, sampler, src, sampler, src,
        dst, sampler, src, sampler, src);

    output_line(ctx, "%s", code);
} // emit_GLSL_TEXBEM


void emit_GLSL_TEXBEML(Context *ctx)
{
    // !!! FIXME: this code counts on the register not having swizzles, etc.
    DestArgInfo *info = &ctx->dest_arg;
    char dst[64]; get_GLSL_destarg_varname(ctx, dst, sizeof (dst));
    char src[64]; get_GLSL_srcarg_varname(ctx, 0, src, sizeof (src));
    char sampler[64];
    char code[512];

    get_GLSL_varname_in_buf(ctx, REG_TYPE_SAMPLER, info->regnum,
                            sampler, sizeof (sampler));

    make_GLSL_destarg_assign(ctx, code, sizeof (code),
        "(texture2D(%s, vec2(%s.x + (%s_texbem.x * %s.x) + (%s_texbem.z * %s.y),"
        " %s.y + (%s_texbem.y * %s.x) + (%s_texbem.w * %s.y)))) *"
        " ((%s.z * %s_texbeml.x) + %s_texbem.y)",
        sampler,
        dst, sampler, src, sampler, src,
        dst, sampler, src, sampler, src,
        src, sampler, sampler);

    output_line(ctx, "%s", code);
} // emit_GLSL_TEXBEML

EMIT_GLSL_OPCODE_UNIMPLEMENTED_FUNC(TEXREG2AR) // !!! FIXME
EMIT_GLSL_OPCODE_UNIMPLEMENTED_FUNC(TEXREG2GB) // !!! FIXME


void emit_GLSL_TEXM3X2PAD(Context *ctx)
{
    // no-op ... work happens in emit_GLSL_TEXM3X2TEX().
} // emit_GLSL_TEXM3X2PAD

void emit_GLSL_TEXM3X2TEX(Context *ctx)
{
    if (ctx->texm3x2pad_src0 == -1)
        return;

    DestArgInfo *info = &ctx->dest_arg;
    char dst[64];
    char src0[64];
    char src1[64];
    char src2[64];
    char sampler[64];
    char code[512];

    // !!! FIXME: this code counts on the register not having swizzles, etc.
    get_GLSL_varname_in_buf(ctx, REG_TYPE_SAMPLER, info->regnum,
                            sampler, sizeof (sampler));
    get_GLSL_varname_in_buf(ctx, REG_TYPE_TEXTURE, ctx->texm3x2pad_src0,
                            src0, sizeof (src0));
    get_GLSL_varname_in_buf(ctx, REG_TYPE_TEXTURE, ctx->texm3x2pad_dst0,
                            src1, sizeof (src1));
    get_GLSL_varname_in_buf(ctx, REG_TYPE_TEXTURE, ctx->source_args[0].regnum,
                            src2, sizeof (src2));
    get_GLSL_destarg_varname(ctx, dst, sizeof (dst));

    make_GLSL_destarg_assign(ctx, code, sizeof (code),
        "texture2D(%s, vec2(dot(%s.xyz, %s.xyz), dot(%s.xyz, %s.xyz)))",
        sampler, src0, src1, src2, dst);

    output_line(ctx, "%s", code);
} // emit_GLSL_TEXM3X2TEX

void emit_GLSL_TEXM3X3PAD(Context *ctx)
{
    // no-op ... work happens in emit_GLSL_TEXM3X3*().
} // emit_GLSL_TEXM3X3PAD

void emit_GLSL_TEXM3X3TEX(Context *ctx)
{
    if (ctx->texm3x3pad_src1 == -1)
        return;

    DestArgInfo *info = &ctx->dest_arg;
    char dst[64];
    char src0[64];
    char src1[64];
    char src2[64];
    char src3[64];
    char src4[64];
    char sampler[64];
    char code[512];

    // !!! FIXME: this code counts on the register not having swizzles, etc.
    get_GLSL_varname_in_buf(ctx, REG_TYPE_SAMPLER, info->regnum,
                            sampler, sizeof (sampler));

    get_GLSL_varname_in_buf(ctx, REG_TYPE_TEXTURE, ctx->texm3x3pad_dst0,
                            src0, sizeof (src0));
    get_GLSL_varname_in_buf(ctx, REG_TYPE_TEXTURE, ctx->texm3x3pad_src0,
                            src1, sizeof (src1));
    get_GLSL_varname_in_buf(ctx, REG_TYPE_TEXTURE, ctx->texm3x3pad_dst1,
                            src2, sizeof (src2));
    get_GLSL_varname_in_buf(ctx, REG_TYPE_TEXTURE, ctx->texm3x3pad_src1,
                            src3, sizeof (src3));
    get_GLSL_varname_in_buf(ctx, REG_TYPE_TEXTURE, ctx->source_args[0].regnum,
                            src4, sizeof (src4));
    get_GLSL_destarg_varname(ctx, dst, sizeof (dst));

    RegisterList *sreg = reglist_find(&ctx->samplers, REG_TYPE_SAMPLER,
                                      info->regnum);
    const TextureType ttype = (TextureType) (sreg ? sreg->index : 0);
    const char *ttypestr = (ttype == TEXTURE_TYPE_CUBE) ? "Cube" : "3D";

    make_GLSL_destarg_assign(ctx, code, sizeof (code),
        "texture%s(%s,"
            " vec3(dot(%s.xyz, %s.xyz),"
            " dot(%s.xyz, %s.xyz),"
            " dot(%s.xyz, %s.xyz)))",
        ttypestr, sampler, src0, src1, src2, src3, dst, src4);

    output_line(ctx, "%s", code);
} // emit_GLSL_TEXM3X3TEX

void emit_GLSL_TEXM3X3SPEC_helper(Context *ctx)
{
    if (ctx->glsl_generated_texm3x3spec_helper)
        return;

    ctx->glsl_generated_texm3x3spec_helper = 1;

    push_output(ctx, &ctx->helpers);
    output_line(ctx, "vec3 TEXM3X3SPEC_reflection(const vec3 normal, const vec3 eyeray)");
    output_line(ctx, "{"); ctx->indent++;
    output_line(ctx,   "return (2.0 * ((normal * eyeray) / (normal * normal)) * normal) - eyeray;"); ctx->indent--;
    output_line(ctx, "}");
    output_blank_line(ctx);
    pop_output(ctx);
} // emit_GLSL_TEXM3X3SPEC_helper

void emit_GLSL_TEXM3X3SPEC(Context *ctx)
{
    if (ctx->texm3x3pad_src1 == -1)
        return;

    DestArgInfo *info = &ctx->dest_arg;
    char dst[64];
    char src0[64];
    char src1[64];
    char src2[64];
    char src3[64];
    char src4[64];
    char src5[64];
    char sampler[64];
    char code[512];

    emit_GLSL_TEXM3X3SPEC_helper(ctx);

    // !!! FIXME: this code counts on the register not having swizzles, etc.
    get_GLSL_varname_in_buf(ctx, REG_TYPE_SAMPLER, info->regnum,
                            sampler, sizeof (sampler));

    get_GLSL_varname_in_buf(ctx, REG_TYPE_TEXTURE, ctx->texm3x3pad_dst0,
                            src0, sizeof (src0));
    get_GLSL_varname_in_buf(ctx, REG_TYPE_TEXTURE, ctx->texm3x3pad_src0,
                            src1, sizeof (src1));
    get_GLSL_varname_in_buf(ctx, REG_TYPE_TEXTURE, ctx->texm3x3pad_dst1,
                            src2, sizeof (src2));
    get_GLSL_varname_in_buf(ctx, REG_TYPE_TEXTURE, ctx->texm3x3pad_src1,
                            src3, sizeof (src3));
    get_GLSL_varname_in_buf(ctx, REG_TYPE_TEXTURE, ctx->source_args[0].regnum,
                            src4, sizeof (src4));
    get_GLSL_varname_in_buf(ctx, REG_TYPE_TEXTURE, ctx->source_args[1].regnum,
                            src5, sizeof (src5));
    get_GLSL_destarg_varname(ctx, dst, sizeof (dst));

    RegisterList *sreg = reglist_find(&ctx->samplers, REG_TYPE_SAMPLER,
                                      info->regnum);
    const TextureType ttype = (TextureType) (sreg ? sreg->index : 0);
    const char *ttypestr = (ttype == TEXTURE_TYPE_CUBE) ? "Cube" : "3D";

    make_GLSL_destarg_assign(ctx, code, sizeof (code),
        "texture%s(%s, "
            "TEXM3X3SPEC_reflection("
                "vec3("
                    "dot(%s.xyz, %s.xyz), "
                    "dot(%s.xyz, %s.xyz), "
                    "dot(%s.xyz, %s.xyz)"
                "),"
                "%s.xyz,"
            ")"
        ")",
        ttypestr, sampler, src0, src1, src2, src3, dst, src4, src5);

    output_line(ctx, "%s", code);
} // emit_GLSL_TEXM3X3SPEC

void emit_GLSL_TEXM3X3VSPEC(Context *ctx)
{
    if (ctx->texm3x3pad_src1 == -1)
        return;

    DestArgInfo *info = &ctx->dest_arg;
    char dst[64];
    char src0[64];
    char src1[64];
    char src2[64];
    char src3[64];
    char src4[64];
    char sampler[64];
    char code[512];

    emit_GLSL_TEXM3X3SPEC_helper(ctx);

    // !!! FIXME: this code counts on the register not having swizzles, etc.
    get_GLSL_varname_in_buf(ctx, REG_TYPE_SAMPLER, info->regnum,
                            sampler, sizeof (sampler));

    get_GLSL_varname_in_buf(ctx, REG_TYPE_TEXTURE, ctx->texm3x3pad_dst0,
                            src0, sizeof (src0));
    get_GLSL_varname_in_buf(ctx, REG_TYPE_TEXTURE, ctx->texm3x3pad_src0,
                            src1, sizeof (src1));
    get_GLSL_varname_in_buf(ctx, REG_TYPE_TEXTURE, ctx->texm3x3pad_dst1,
                            src2, sizeof (src2));
    get_GLSL_varname_in_buf(ctx, REG_TYPE_TEXTURE, ctx->texm3x3pad_src1,
                            src3, sizeof (src3));
    get_GLSL_varname_in_buf(ctx, REG_TYPE_TEXTURE, ctx->source_args[0].regnum,
                            src4, sizeof (src4));
    get_GLSL_destarg_varname(ctx, dst, sizeof (dst));

    RegisterList *sreg = reglist_find(&ctx->samplers, REG_TYPE_SAMPLER,
                                      info->regnum);
    const TextureType ttype = (TextureType) (sreg ? sreg->index : 0);
    const char *ttypestr = (ttype == TEXTURE_TYPE_CUBE) ? "Cube" : "3D";

    make_GLSL_destarg_assign(ctx, code, sizeof (code),
        "texture%s(%s, "
            "TEXM3X3SPEC_reflection("
                "vec3("
                    "dot(%s.xyz, %s.xyz), "
                    "dot(%s.xyz, %s.xyz), "
                    "dot(%s.xyz, %s.xyz)"
                "), "
                "vec3(%s.w, %s.w, %s.w)"
            ")"
        ")",
        ttypestr, sampler, src0, src1, src2, src3, dst, src4, src0, src2, dst);

    output_line(ctx, "%s", code);
} // emit_GLSL_TEXM3X3VSPEC

void emit_GLSL_EXPP(Context *ctx)
{
    // !!! FIXME: msdn's asm docs don't list this opcode, I'll have to check the driver documentation.
    emit_GLSL_EXP(ctx);  // I guess this is just partial precision EXP?
} // emit_GLSL_EXPP

void emit_GLSL_LOGP(Context *ctx)
{
    // LOGP is just low-precision LOG, but we'll take the higher precision.
    emit_GLSL_LOG(ctx);
} // emit_GLSL_LOGP

// common code between CMP and CND.
void emit_GLSL_comparison_operations(Context *ctx, const char *cmp)
{
    int i, j;
    DestArgInfo *dst = &ctx->dest_arg;
    const SourceArgInfo *srcarg0 = &ctx->source_args[0];
    const int origmask = dst->writemask;
    int used_swiz[4] = { 0, 0, 0, 0 };
    const int writemask[4] = { dst->writemask0, dst->writemask1,
                               dst->writemask2, dst->writemask3 };
    const int src0swiz[4] = { srcarg0->swizzle_x, srcarg0->swizzle_y,
                              srcarg0->swizzle_z, srcarg0->swizzle_w };

    for (i = 0; i < 4; i++)
    {
        int mask = (1 << i);

        if (!writemask[i]) continue;
        if (used_swiz[i]) continue;

        // This is a swizzle we haven't checked yet.
        used_swiz[i] = 1;

        // see if there are any other elements swizzled to match (.yyyy)
        for (j = i + 1; j < 4; j++)
        {
            if (!writemask[j]) continue;
            if (src0swiz[i] != src0swiz[j]) continue;
            mask |= (1 << j);
            used_swiz[j] = 1;
        } // for

        // okay, (mask) should be the writemask of swizzles we like.

        //return make_GLSL_srcarg_string(ctx, idx, (1 << 0));

        char src0[64];
        char src1[64];
        char src2[64];
        make_GLSL_srcarg_string(ctx, 0, (1 << i), src0, sizeof (src0));
        make_GLSL_srcarg_string(ctx, 1, mask, src1, sizeof (src1));
        make_GLSL_srcarg_string(ctx, 2, mask, src2, sizeof (src2));

        set_dstarg_writemask(dst, mask);

        char code[128];
        make_GLSL_destarg_assign(ctx, code, sizeof (code),
                                 "((%s %s) ? %s : %s)",
                                 src0, cmp, src1, src2);
        output_line(ctx, "%s", code);
    } // for

    set_dstarg_writemask(dst, origmask);
} // emit_GLSL_comparison_operations

void emit_GLSL_CND(Context *ctx)
{
    emit_GLSL_comparison_operations(ctx, "> 0.5");
} // emit_GLSL_CND

void emit_GLSL_DEF(Context *ctx)
{
    const float *val = (const float *) ctx->dwords; // !!! FIXME: could be int?
    char varname[64]; get_GLSL_destarg_varname(ctx, varname, sizeof (varname));
    char val0[32]; floatstr(ctx, val0, sizeof (val0), val[0], 1);
    char val1[32]; floatstr(ctx, val1, sizeof (val1), val[1], 1);
    char val2[32]; floatstr(ctx, val2, sizeof (val2), val[2], 1);
    char val3[32]; floatstr(ctx, val3, sizeof (val3), val[3], 1);

    push_output(ctx, &ctx->globals);
    output_line(ctx, "const vec4 %s = vec4(%s, %s, %s, %s);",
                varname, val0, val1, val2, val3);
    pop_output(ctx);
} // emit_GLSL_DEF

EMIT_GLSL_OPCODE_UNIMPLEMENTED_FUNC(TEXREG2RGB) // !!! FIXME
EMIT_GLSL_OPCODE_UNIMPLEMENTED_FUNC(TEXDP3TEX) // !!! FIXME
EMIT_GLSL_OPCODE_UNIMPLEMENTED_FUNC(TEXM3X2DEPTH) // !!! FIXME
EMIT_GLSL_OPCODE_UNIMPLEMENTED_FUNC(TEXDP3) // !!! FIXME

void emit_GLSL_TEXM3X3(Context *ctx)
{
    if (ctx->texm3x3pad_src1 == -1)
        return;

    char dst[64];
    char src0[64];
    char src1[64];
    char src2[64];
    char src3[64];
    char src4[64];
    char code[512];

    // !!! FIXME: this code counts on the register not having swizzles, etc.
    get_GLSL_varname_in_buf(ctx, REG_TYPE_TEXTURE, ctx->texm3x3pad_dst0,
                            src0, sizeof (src0));
    get_GLSL_varname_in_buf(ctx, REG_TYPE_TEXTURE, ctx->texm3x3pad_src0,
                            src1, sizeof (src1));
    get_GLSL_varname_in_buf(ctx, REG_TYPE_TEXTURE, ctx->texm3x3pad_dst1,
                            src2, sizeof (src2));
    get_GLSL_varname_in_buf(ctx, REG_TYPE_TEXTURE, ctx->texm3x3pad_src1,
                            src3, sizeof (src3));
    get_GLSL_varname_in_buf(ctx, REG_TYPE_TEXTURE, ctx->source_args[0].regnum,
                            src4, sizeof (src4));
    get_GLSL_destarg_varname(ctx, dst, sizeof (dst));

    make_GLSL_destarg_assign(ctx, code, sizeof (code),
        "vec4(dot(%s.xyz, %s.xyz), dot(%s.xyz, %s.xyz), dot(%s.xyz, %s.xyz), 1.0)",
        src0, src1, src2, src3, dst, src4);

    output_line(ctx, "%s", code);
} // emit_GLSL_TEXM3X3

EMIT_GLSL_OPCODE_UNIMPLEMENTED_FUNC(TEXDEPTH) // !!! FIXME

void emit_GLSL_CMP(Context *ctx)
{
    emit_GLSL_comparison_operations(ctx, ">= 0.0");
} // emit_GLSL_CMP

EMIT_GLSL_OPCODE_UNIMPLEMENTED_FUNC(BEM) // !!! FIXME

void emit_GLSL_DP2ADD(Context *ctx)
{
    char src0[64]; make_GLSL_srcarg_string_vec2(ctx, 0, src0, sizeof (src0));
    char src1[64]; make_GLSL_srcarg_string_vec2(ctx, 1, src1, sizeof (src1));
    char src2[64]; make_GLSL_srcarg_string_scalar(ctx, 2, src2, sizeof (src2));
    char extra[64]; snprintf(extra, sizeof (extra), " + %s", src2);
    emit_GLSL_dotprod(ctx, src0, src1, extra);
} // emit_GLSL_DP2ADD

void emit_GLSL_DSX(Context *ctx)
{
    char src0[64]; make_GLSL_srcarg_string_masked(ctx, 0, src0, sizeof (src0));
    char code[128];
    make_GLSL_destarg_assign(ctx, code, sizeof (code), "dFdx(%s)", src0);
    output_line(ctx, "%s", code);
} // emit_GLSL_DSX

void emit_GLSL_DSY(Context *ctx)
{
    char src0[64]; make_GLSL_srcarg_string_masked(ctx, 0, src0, sizeof (src0));
    char code[128];
    make_GLSL_destarg_assign(ctx, code, sizeof (code), "dFdy(%s)", src0);
    output_line(ctx, "%s", code);
} // emit_GLSL_DSY

void emit_GLSL_TEXLDD(Context *ctx)
{
    // !!! FIXME:
    // GLSL 1.30 introduced textureGrad() for this, but it looks like the
    //  functions are overloaded instead of texture2DGrad() (etc).

    // GL_shader_texture_lod and GL_EXT_gpu_shader4 added texture2DGrad*(),
    //  so we'll use them if available. Failing that, we'll just fallback
    //  to a regular texture2D call and hope the mipmap it chooses is close
    //  enough.
    if (!ctx->glsl_generated_texldd_setup)
    {
        ctx->glsl_generated_texldd_setup = 1;
        push_output(ctx, &ctx->preflight);
        output_line(ctx, "#if GL_ARB_shader_texture_lod");
        output_line(ctx, "#extension GL_ARB_shader_texture_lod : enable");
        output_line(ctx, "#define texture2DGrad texture2DGradARB");
        output_line(ctx, "#define texture2DProjGrad texture2DProjARB");
        output_line(ctx, "#elif GL_EXT_gpu_shader4");
        output_line(ctx, "#extension GL_EXT_gpu_shader4 : enable");
        output_line(ctx, "#else");
        output_line(ctx, "#define texture2DGrad(a,b,c,d) texture2D(a,b)");
        output_line(ctx, "#define texture2DProjGrad(a,b,c,d) texture2DProj(a,b)");
        output_line(ctx, "#endif");
        output_blank_line(ctx);
        pop_output(ctx);
    } // if

    glsl_texld(ctx, 1);
} // emit_GLSL_TEXLDD

void emit_GLSL_SETP(Context *ctx)
{
    const int vecsize = vecsize_from_writemask(ctx->dest_arg.writemask);
    char src0[64]; make_GLSL_srcarg_string_masked(ctx, 0, src0, sizeof (src0));
    char src1[64]; make_GLSL_srcarg_string_masked(ctx, 1, src1, sizeof (src1));
    char code[128];

    // destination is always predicate register (which is type bvec4).
    if (vecsize == 1)
    {
        const char *comp = get_GLSL_comparison_string_scalar(ctx);
        make_GLSL_destarg_assign(ctx, code, sizeof (code),
                                 "(%s %s %s)", src0, comp, src1);
    } // if
    else
    {
        const char *comp = get_GLSL_comparison_string_vector(ctx);
        make_GLSL_destarg_assign(ctx, code, sizeof (code),
                                 "%s(%s, %s)", comp, src0, src1);
    } // else

    output_line(ctx, "%s", code);
} // emit_GLSL_SETP

void emit_GLSL_TEXLDL(Context *ctx)
{
    // !!! FIXME: The spec says we can't use GLSL's texture*Lod() built-ins
    // !!! FIXME:  from fragment shaders for some inexplicable reason.
    // !!! FIXME:  For now, you'll just have to suffer with the potentially
    // !!! FIXME:  wrong mipmap until I can figure something out.
    emit_GLSL_TEXLD(ctx);
} // emit_GLSL_TEXLDL

void emit_GLSL_BREAKP(Context *ctx)
{
    char src0[64]; make_GLSL_srcarg_string_scalar(ctx, 0, src0, sizeof (src0));
    output_line(ctx, "if (%s) { break; }", src0);
} // emit_GLSL_BREAKP

void emit_GLSL_RESERVED(Context *ctx)
{
    // do nothing; fails in the state machine.
} // emit_GLSL_RESERVED

#endif  // SUPPORT_PROFILE_GLSL

#pragma GCC visibility pop<|MERGE_RESOLUTION|>--- conflicted
+++ resolved
@@ -1037,16 +1037,10 @@
             } // if
             else if (mt == MISCTYPE_TYPE_POSITION)
             {
-<<<<<<< HEAD
-                push_output(ctx, &ctx->globals);
-                output_line(ctx, "uniform vec2 vposFlip;");
-                output_line(ctx, "vec4 %s = floor(vec4(gl_FragCoord.x, (gl_FragCoord.y * vposFlip.x) + vposFlip.y, gl_FragCoord.z, gl_FragCoord.w));", var);
-=======
                 // TODO: For half-pixel offset compensation, floor() this value!
                 push_output(ctx, &ctx->globals);
                 output_line(ctx, "uniform vec2 vposFlip;");
                 output_line(ctx, "vec4 %s = vec4(gl_FragCoord.x, (gl_FragCoord.y * vposFlip.x) + vposFlip.y, gl_FragCoord.z, gl_FragCoord.w);", var);
->>>>>>> 810c038a
                 pop_output(ctx);
                 return;
             } // else if
