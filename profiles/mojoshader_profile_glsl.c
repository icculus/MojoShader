/**
 * MojoShader; generate shader programs from bytecode of compiled
 *  Direct3D shaders.
 *
 * Please see the file LICENSE.txt in the source's root directory.
 *
 *  This file written by Ryan C. Gordon.
 */

#define __MOJOSHADER_INTERNAL__ 1
#include "mojoshader_profile.h"

#pragma GCC visibility push(hidden)

#if SUPPORT_PROFILE_GLSL

#define EMIT_GLSL_OPCODE_UNIMPLEMENTED_FUNC(op) \
    void emit_GLSL_##op(Context *ctx) { \
        fail(ctx, #op " unimplemented in glsl profile"); \
    }

static inline const char *get_GLSL_register_string(Context *ctx,
                        const RegisterType regtype, const int regnum,
                        char *regnum_str, const size_t regnum_size)
{
    // turns out these are identical at the moment.
    return get_D3D_register_string(ctx,regtype,regnum,regnum_str,regnum_size);
} // get_GLSL_register_string

const char *get_GLSL_uniform_type(Context *ctx, const RegisterType rtype)
{
    switch (rtype)
    {
        case REG_TYPE_CONST: return "vec4";
        case REG_TYPE_CONSTINT: return "ivec4";
        case REG_TYPE_CONSTBOOL: return "bool";
        default: fail(ctx, "BUG: used a uniform we don't know how to define.");
    } // switch

    return NULL;
} // get_GLSL_uniform_type

const char *get_GLSL_varname_in_buf(Context *ctx, RegisterType rt,
                                    int regnum, char *buf,
                                    const size_t len)
{
    char regnum_str[16];
    const char *regtype_str = get_GLSL_register_string(ctx, rt, regnum,
                                              regnum_str, sizeof (regnum_str));
    snprintf(buf,len,"%s_%s%s", ctx->shader_type_str, regtype_str, regnum_str);
    return buf;
} // get_GLSL_varname_in_buf


const char *get_GLSL_varname(Context *ctx, RegisterType rt, int regnum)
{
    char buf[64];
    get_GLSL_varname_in_buf(ctx, rt, regnum, buf, sizeof (buf));
    return StrDup(ctx, buf);
} // get_GLSL_varname


static inline const char *get_GLSL_const_array_varname_in_buf(Context *ctx,
                                                const int base, const int size,
                                                char *buf, const size_t buflen)
{
    const char *type = ctx->shader_type_str;
    snprintf(buf, buflen, "%s_const_array_%d_%d", type, base, size);
    return buf;
} // get_GLSL_const_array_varname_in_buf

const char *get_GLSL_const_array_varname(Context *ctx, int base, int size)
{
    char buf[64];
    get_GLSL_const_array_varname_in_buf(ctx, base, size, buf, sizeof (buf));
    return StrDup(ctx, buf);
} // get_GLSL_const_array_varname


static inline const char *get_GLSL_input_array_varname(Context *ctx,
                                                char *buf, const size_t buflen)
{
    snprintf(buf, buflen, "%s", "vertex_input_array");
    return buf;
} // get_GLSL_input_array_varname


const char *get_GLSL_uniform_array_varname(Context *ctx,
                                           const RegisterType regtype,
                                           char *buf, const size_t len)
{
    const char *shadertype = ctx->shader_type_str;
    const char *type = get_GLSL_uniform_type(ctx, regtype);
    snprintf(buf, len, "%s_uniforms_%s", shadertype, type);
    return buf;
} // get_GLSL_uniform_array_varname

const char *get_GLSL_destarg_varname(Context *ctx, char *buf, size_t len)
{
    const DestArgInfo *arg = &ctx->dest_arg;
    return get_GLSL_varname_in_buf(ctx, arg->regtype, arg->regnum, buf, len);
} // get_GLSL_destarg_varname

const char *get_GLSL_srcarg_varname(Context *ctx, const size_t idx,
                                    char *buf, size_t len)
{
    if (idx >= STATICARRAYLEN(ctx->source_args))
    {
        fail(ctx, "Too many source args");
        *buf = '\0';
        return buf;
    } // if

    const SourceArgInfo *arg = &ctx->source_args[idx];
    return get_GLSL_varname_in_buf(ctx, arg->regtype, arg->regnum, buf, len);
} // get_GLSL_srcarg_varname


const char *make_GLSL_destarg_assign(Context *, char *, const size_t,
                                     const char *, ...) ISPRINTF(4,5);

const char *make_GLSL_destarg_assign(Context *ctx, char *buf,
                                     const size_t buflen,
                                     const char *fmt, ...)
{
    int need_parens = 0;
    const DestArgInfo *arg = &ctx->dest_arg;

    if (arg->writemask == 0)
    {
        *buf = '\0';
        return buf;  // no writemask? It's a no-op.
    } // if

    char clampbuf[32] = { '\0' };
    const char *clampleft = "";
    const char *clampright = "";
    if (arg->result_mod & MOD_SATURATE)
    {
        const int vecsize = vecsize_from_writemask(arg->writemask);
        clampleft = "clamp(";
        if (vecsize == 1)
            clampright = ", 0.0, 1.0)";
        else
        {
            snprintf(clampbuf, sizeof (clampbuf),
                     ", vec%d(0.0), vec%d(1.0))", vecsize, vecsize);
            clampright = clampbuf;
        } // else
    } // if

    // MSDN says MOD_PP is a hint and many implementations ignore it. So do we.

    // CENTROID only allowed in DCL opcodes, which shouldn't come through here.
    assert((arg->result_mod & MOD_CENTROID) == 0);

    if (ctx->predicated)
    {
        fail(ctx, "predicated destinations unsupported");  // !!! FIXME
        *buf = '\0';
        return buf;
    } // if

    char operation[256];
    va_list ap;
    va_start(ap, fmt);
    const int len = vsnprintf(operation, sizeof (operation), fmt, ap);
    va_end(ap);
    if (len >= sizeof (operation))
    {
        fail(ctx, "operation string too large");  // I'm lazy.  :P
        *buf = '\0';
        return buf;
    } // if

    const char *result_shift_str = "";
    switch (arg->result_shift)
    {
        case 0x1: result_shift_str = " * 2.0"; break;
        case 0x2: result_shift_str = " * 4.0"; break;
        case 0x3: result_shift_str = " * 8.0"; break;
        case 0xD: result_shift_str = " / 8.0"; break;
        case 0xE: result_shift_str = " / 4.0"; break;
        case 0xF: result_shift_str = " / 2.0"; break;
    } // switch
    need_parens |= (result_shift_str[0] != '\0');

    char regnum_str[16];
    const char *regtype_str = get_GLSL_register_string(ctx, arg->regtype,
                                                       arg->regnum, regnum_str,
                                                       sizeof (regnum_str));
    char writemask_str[6];
    size_t i = 0;
    const int scalar = isscalar(ctx, ctx->shader_type, arg->regtype, arg->regnum);
    if (!scalar && !writemask_xyzw(arg->writemask))
    {
        writemask_str[i++] = '.';
        if (arg->writemask0) writemask_str[i++] = 'x';
        if (arg->writemask1) writemask_str[i++] = 'y';
        if (arg->writemask2) writemask_str[i++] = 'z';
        if (arg->writemask3) writemask_str[i++] = 'w';
    } // if
    writemask_str[i] = '\0';
    assert(i < sizeof (writemask_str));

    const char *leftparen = (need_parens) ? "(" : "";
    const char *rightparen = (need_parens) ? ")" : "";

    snprintf(buf, buflen, "%s_%s%s%s = %s%s%s%s%s%s;",
             ctx->shader_type_str, regtype_str, regnum_str, writemask_str,
             clampleft, leftparen, operation, rightparen, result_shift_str,
             clampright);
    // !!! FIXME: make sure the scratch buffer was large enough.
    return buf;
} // make_GLSL_destarg_assign


char *make_GLSL_swizzle_string(char *swiz_str, const size_t strsize,
                               const int swizzle, const int writemask)
{
    size_t i = 0;
    if ( (!no_swizzle(swizzle)) || (!writemask_xyzw(writemask)) )
    {
        const int writemask0 = (writemask >> 0) & 0x1;
        const int writemask1 = (writemask >> 1) & 0x1;
        const int writemask2 = (writemask >> 2) & 0x1;
        const int writemask3 = (writemask >> 3) & 0x1;

        const int swizzle_x = (swizzle >> 0) & 0x3;
        const int swizzle_y = (swizzle >> 2) & 0x3;
        const int swizzle_z = (swizzle >> 4) & 0x3;
        const int swizzle_w = (swizzle >> 6) & 0x3;

        swiz_str[i++] = '.';
        if (writemask0) swiz_str[i++] = swizzle_channels[swizzle_x];
        if (writemask1) swiz_str[i++] = swizzle_channels[swizzle_y];
        if (writemask2) swiz_str[i++] = swizzle_channels[swizzle_z];
        if (writemask3) swiz_str[i++] = swizzle_channels[swizzle_w];
    } // if
    assert(i < strsize);
    swiz_str[i] = '\0';
    return swiz_str;
} // make_GLSL_swizzle_string


const char *make_GLSL_srcarg_string(Context *ctx, const size_t idx,
                                    const int writemask, char *buf,
                                    const size_t buflen)
{
    *buf = '\0';

    if (idx >= STATICARRAYLEN(ctx->source_args))
    {
        fail(ctx, "Too many source args");
        return buf;
    } // if

    const SourceArgInfo *arg = &ctx->source_args[idx];

    const char *premod_str = "";
    const char *postmod_str = "";
    switch (arg->src_mod)
    {
        case SRCMOD_NEGATE:
            premod_str = "-";
            break;

        case SRCMOD_BIASNEGATE:
            premod_str = "-(";
            postmod_str = " - 0.5)";
            break;

        case SRCMOD_BIAS:
            premod_str = "(";
            postmod_str = " - 0.5)";
            break;

        case SRCMOD_SIGNNEGATE:
            premod_str = "-((";
            postmod_str = " - 0.5) * 2.0)";
            break;

        case SRCMOD_SIGN:
            premod_str = "((";
            postmod_str = " - 0.5) * 2.0)";
            break;

        case SRCMOD_COMPLEMENT:
            premod_str = "(1.0 - ";
            postmod_str = ")";
            break;

        case SRCMOD_X2NEGATE:
            premod_str = "-(";
            postmod_str = " * 2.0)";
            break;

        case SRCMOD_X2:
            premod_str = "(";
            postmod_str = " * 2.0)";
            break;

        case SRCMOD_DZ:
            fail(ctx, "SRCMOD_DZ unsupported"); return buf; // !!! FIXME
            postmod_str = "_dz";
            break;

        case SRCMOD_DW:
            fail(ctx, "SRCMOD_DW unsupported"); return buf; // !!! FIXME
            postmod_str = "_dw";
            break;

        case SRCMOD_ABSNEGATE:
            premod_str = "-abs(";
            postmod_str = ")";
            break;

        case SRCMOD_ABS:
            premod_str = "abs(";
            postmod_str = ")";
            break;

        case SRCMOD_NOT:
            premod_str = "!";
            break;

        case SRCMOD_NONE:
        case SRCMOD_TOTAL:
             break;  // stop compiler whining.
    } // switch

    const char *regtype_str = NULL;

    if (!arg->relative)
    {
        regtype_str = get_GLSL_varname_in_buf(ctx, arg->regtype, arg->regnum,
                                              (char *) alloca(64), 64);
    } // if

    const char *rel_lbracket = "";
    char rel_offset[32] = { '\0' };
    const char *rel_rbracket = "";
    char rel_swizzle[4] = { '\0' };
    const char *rel_regtype_str = "";
    if (arg->relative)
    {
        if (arg->regtype == REG_TYPE_INPUT)
            regtype_str=get_GLSL_input_array_varname(ctx,(char*)alloca(64),64);
        else
        {
            assert(arg->regtype == REG_TYPE_CONST);
            const int arrayidx = arg->relative_array->index;
            const int offset = arg->regnum - arrayidx;
            assert(offset >= 0);
            if (arg->relative_array->constant)
            {
                const int arraysize = arg->relative_array->count;
                regtype_str = get_GLSL_const_array_varname_in_buf(ctx,
                                arrayidx, arraysize, (char *) alloca(64), 64);
                if (offset != 0)
                    snprintf(rel_offset, sizeof (rel_offset), "%d + ", offset);
            } // if
            else
            {
                regtype_str = get_GLSL_uniform_array_varname(ctx, arg->regtype,
                                                      (char *) alloca(64), 64);
                if (offset == 0)
                {
                    snprintf(rel_offset, sizeof (rel_offset),
                             "ARRAYBASE_%d + ", arrayidx);
                } // if
                else
                {
                    snprintf(rel_offset, sizeof (rel_offset),
                             "(ARRAYBASE_%d + %d) + ", arrayidx, offset);
                } // else
            } // else
        } // else

        rel_lbracket = "[";

        if (arg->relative_regtype == REG_TYPE_LOOP)
        {
            rel_regtype_str = "aL";
            rel_swizzle[0] = '\0';
            rel_swizzle[1] = '\0';
            rel_swizzle[2] = '\0';
        } // if
        else
        {
            rel_regtype_str = get_GLSL_varname_in_buf(ctx, arg->relative_regtype,
                                                      arg->relative_regnum,
                                                      (char *) alloca(64), 64);
            rel_swizzle[0] = '.';
            rel_swizzle[1] = swizzle_channels[arg->relative_component];
            rel_swizzle[2] = '\0';
        } // else
        rel_rbracket = "]";
    } // if

    char swiz_str[6] = { '\0' };
    if (!isscalar(ctx, ctx->shader_type, arg->regtype, arg->regnum))
    {
        make_GLSL_swizzle_string(swiz_str, sizeof (swiz_str),
                                 arg->swizzle, writemask);
    } // if

    if (regtype_str == NULL)
    {
        fail(ctx, "Unknown source register type.");
        return buf;
    } // if

    snprintf(buf, buflen, "%s%s%s%s%s%s%s%s%s",
             premod_str, regtype_str, rel_lbracket, rel_offset,
             rel_regtype_str, rel_swizzle, rel_rbracket, swiz_str,
             postmod_str);
    // !!! FIXME: make sure the scratch buffer was large enough.
    return buf;
} // make_GLSL_srcarg_string

// generate some convenience functions.
#define MAKE_GLSL_SRCARG_STRING_(mask, bitmask) \
    static inline const char *make_GLSL_srcarg_string_##mask(Context *ctx, \
                                                const size_t idx, char *buf, \
                                                const size_t buflen) { \
        return make_GLSL_srcarg_string(ctx, idx, bitmask, buf, buflen); \
    }
MAKE_GLSL_SRCARG_STRING_(x, (1 << 0))
MAKE_GLSL_SRCARG_STRING_(y, (1 << 1))
MAKE_GLSL_SRCARG_STRING_(z, (1 << 2))
MAKE_GLSL_SRCARG_STRING_(w, (1 << 3))
MAKE_GLSL_SRCARG_STRING_(scalar, (1 << 0))
MAKE_GLSL_SRCARG_STRING_(full, 0xF)
MAKE_GLSL_SRCARG_STRING_(masked, ctx->dest_arg.writemask)
MAKE_GLSL_SRCARG_STRING_(vec3, 0x7)
MAKE_GLSL_SRCARG_STRING_(vec2, 0x3)
#undef MAKE_GLSL_SRCARG_STRING_

// special cases for comparison opcodes...

const char *get_GLSL_comparison_string_scalar(Context *ctx)
{
    const char *comps[] = { "", ">", "==", ">=", "<", "!=", "<=" };
    if (ctx->instruction_controls >= STATICARRAYLEN(comps))
    {
        fail(ctx, "unknown comparison control");
        return "";
    } // if

    return comps[ctx->instruction_controls];
} // get_GLSL_comparison_string_scalar

const char *get_GLSL_comparison_string_vector(Context *ctx)
{
    const char *comps[] = {
        "", "greaterThan", "equal", "greaterThanEqual", "lessThan",
        "notEqual", "lessThanEqual"
    };

    if (ctx->instruction_controls >= STATICARRAYLEN(comps))
    {
        fail(ctx, "unknown comparison control");
        return "";
    } // if

    return comps[ctx->instruction_controls];
} // get_GLSL_comparison_string_vector

// special extensions needed for texldd/texldl...

static void prepend_glsl_texlod_extensions(Context *ctx)
{
    // !!! FIXME:
    // GLSL 1.30 introduced textureGrad() for this, but it looks like the
    //  functions are overloaded instead of texture2DGrad() (etc).

    // !!! FIXME:
    // The spec says we can't use GLSL's texture*Lod() built-ins from fragment
    //  shaders for some inexplicable reason.
    // For now, you'll just have to suffer with the potentially wrong mipmap
    //  until I can figure something out.

    // ARB_shader_texture_lod and EXT_gpu_shader4 added texture2DLod/Grad*(),
    //  so we'll use them if available. Failing that, we'll just fallback
    //  to a regular texture2D call and hope the mipmap it chooses is close
    //  enough.
    if (!ctx->glsl_generated_texlod_setup)
    {
        ctx->glsl_generated_texlod_setup = 1;
        push_output(ctx, &ctx->preflight);
        output_line(ctx, "#if GL_ARB_shader_texture_lod");
        output_line(ctx, "#extension GL_ARB_shader_texture_lod : enable");
        output_line(ctx, "#define texture2DGrad texture2DGradARB");
        output_line(ctx, "#define texture2DProjGrad texture2DProjARB");
<<<<<<< HEAD
        output_line(ctx, "#define texture2DLod texture2DLodARB");
=======
>>>>>>> 0023f347
        output_line(ctx, "#elif GL_EXT_gpu_shader4");
        output_line(ctx, "#extension GL_EXT_gpu_shader4 : enable");
        output_line(ctx, "#else");
        output_line(ctx, "#define texture2DGrad(a,b,c,d) texture2D(a,b)");
        output_line(ctx, "#define texture2DProjGrad(a,b,c,d) texture2DProj(a,b)");
<<<<<<< HEAD
        output_line(ctx, "#define texture2DLod(a,b,c) texture2D(a,b)");
=======
        if (shader_is_pixel(ctx))
            output_line(ctx, "#define texture2DLod(a,b,c) texture2D(a,b)");
>>>>>>> 0023f347
        output_line(ctx, "#endif");
        output_blank_line(ctx);
        pop_output(ctx);
    } // if
} // prepend_glsl_texlod_extensions


void emit_GLSL_start(Context *ctx, const char *profilestr)
{
    if (!shader_is_vertex(ctx) && !shader_is_pixel(ctx))
    {
        failf(ctx, "Shader type %u unsupported in this profile.",
              (uint) ctx->shader_type);
        return;
    } // if

    else if (strcmp(profilestr, MOJOSHADER_PROFILE_GLSL) == 0)
    {
        // No gl_FragData[] before GLSL 1.10, so we have to force the version.
        push_output(ctx, &ctx->preflight);
        output_line(ctx, "#version 110");
        pop_output(ctx);
    } // else if

    #if SUPPORT_PROFILE_GLSL120
    else if (strcmp(profilestr, MOJOSHADER_PROFILE_GLSL120) == 0)
    {
        ctx->profile_supports_glsl120 = 1;
        push_output(ctx, &ctx->preflight);
        output_line(ctx, "#version 120");
        pop_output(ctx);
    } // else if
    #endif

    #if SUPPORT_PROFILE_GLSLES
    else if (strcmp(profilestr, MOJOSHADER_PROFILE_GLSLES) == 0)
    {
        ctx->profile_supports_glsles = 1;
        push_output(ctx, &ctx->preflight);
        output_line(ctx, "#version 100");
        if (shader_is_vertex(ctx))
            output_line(ctx, "precision highp float;");
        else
            output_line(ctx, "precision mediump float;");
        output_line(ctx, "precision mediump int;");
        pop_output(ctx);
    } // else if
    #endif

    else
    {
        failf(ctx, "Profile '%s' unsupported or unknown.", profilestr);
        return;
    } // else

    push_output(ctx, &ctx->mainline_intro);
    output_line(ctx, "void main()");
    output_line(ctx, "{");
    pop_output(ctx);

    set_output(ctx, &ctx->mainline);
    ctx->indent++;
} // emit_GLSL_start

void emit_GLSL_RET(Context *ctx);
void emit_GLSL_end(Context *ctx)
{
    // ps_1_* writes color to r0 instead oC0. We move it to the right place.
    // We don't have to worry about a RET opcode messing this up, since
    //  RET isn't available before ps_2_0.
    if (shader_is_pixel(ctx) && !shader_version_atleast(ctx, 2, 0))
    {
        const char *shstr = ctx->shader_type_str;
        set_used_register(ctx, REG_TYPE_COLOROUT, 0, 1);
        output_line(ctx, "%s_oC0 = %s_r0;", shstr, shstr);
    } // if
    else if (shader_is_vertex(ctx))
    {
#ifdef MOJOSHADER_FLIP_RENDERTARGET
        output_line(ctx, "gl_Position.y = gl_Position.y * vpFlip;");
#endif
#ifdef MOJOSHADER_DEPTH_CLIPPING
        output_line(ctx, "gl_Position.z = gl_Position.z * 2.0 - gl_Position.w;");
#endif
    } // else if

    // force a RET opcode if we're at the end of the stream without one.
    if (ctx->previous_opcode != OPCODE_RET)
        emit_GLSL_RET(ctx);
} // emit_GLSL_end

void emit_GLSL_phase(Context *ctx)
{
    // no-op in GLSL.
} // emit_GLSL_phase

void output_GLSL_uniform_array(Context *ctx, const RegisterType regtype,
                               const int size)
{
    if (size > 0)
    {
        char buf[64];
        get_GLSL_uniform_array_varname(ctx, regtype, buf, sizeof (buf));
        const char *typ;
        switch (regtype)
        {
            case REG_TYPE_CONST: typ = "vec4"; break;
            case REG_TYPE_CONSTINT: typ ="ivec4"; break;
            case REG_TYPE_CONSTBOOL: typ = "bool"; break;
            default:
            {
                fail(ctx, "BUG: used a uniform we don't know how to define.");
                return;
            } // default
        } // switch
        output_line(ctx, "uniform %s %s[%d];", typ, buf, size);
    } // if
} // output_GLSL_uniform_array

void emit_GLSL_finalize(Context *ctx)
{
    // throw some blank lines around to make source more readable.
    push_output(ctx, &ctx->globals);
    output_blank_line(ctx);
    pop_output(ctx);

    // If we had a relative addressing of REG_TYPE_INPUT, we need to build
    //  an array for it at the start of main(). GLSL doesn't let you specify
    //  arrays of attributes.
    //vec4 blah_array[BIGGEST_ARRAY];
    if (ctx->have_relative_input_registers) // !!! FIXME
        fail(ctx, "Relative addressing of input registers not supported.");

    push_output(ctx, &ctx->preflight);
    output_GLSL_uniform_array(ctx, REG_TYPE_CONST, ctx->uniform_float4_count);
    output_GLSL_uniform_array(ctx, REG_TYPE_CONSTINT, ctx->uniform_int4_count);
    output_GLSL_uniform_array(ctx, REG_TYPE_CONSTBOOL, ctx->uniform_bool_count);
#ifdef MOJOSHADER_FLIP_RENDERTARGET
    if (shader_is_vertex(ctx))
        output_line(ctx, "uniform float vpFlip;");
#endif
    pop_output(ctx);
} // emit_GLSL_finalize

void emit_GLSL_global(Context *ctx, RegisterType regtype, int regnum)
{
    char varname[64];
    get_GLSL_varname_in_buf(ctx, regtype, regnum, varname, sizeof (varname));

    push_output(ctx, &ctx->globals);
    switch (regtype)
    {
        case REG_TYPE_ADDRESS:
            if (shader_is_vertex(ctx))
                output_line(ctx, "ivec4 %s;", varname);
            else if (shader_is_pixel(ctx))  // actually REG_TYPE_TEXTURE.
            {
                // We have to map texture registers to temps for ps_1_1, since
                //  they work like temps, initialize with tex coords, and the
                //  ps_1_1 TEX opcode expects to overwrite it.
                if (!shader_version_atleast(ctx, 1, 4))
                {
                    // GLSL ES does not have gl_TexCoord!
                    // Also, gl_TexCoord[4+] is unreliable!
#if SUPPORT_PROFILE_GLSLES
                    const int skipGLTexCoord = support_glsles(ctx) || (regnum >= 4);
#else
                    const int skipGLTexCoord = (regnum >= 4);
#endif
                    if (skipGLTexCoord)
                        output_line(ctx, "vec4 %s = io_%i_%i;",
                                    varname, MOJOSHADER_USAGE_TEXCOORD, regnum);
                    else
                        output_line(ctx, "vec4 %s = gl_TexCoord[%d];",
                                    varname, regnum);
                } // if
            } // else if
            break;
        case REG_TYPE_PREDICATE:
            output_line(ctx, "bvec4 %s;", varname);
            break;
        case REG_TYPE_TEMP:
            output_line(ctx, "vec4 %s;", varname);
            break;
        case REG_TYPE_LOOP:
            break; // no-op. We declare these in for loops at the moment.
        case REG_TYPE_LABEL:
            break; // no-op. If we see it here, it means we optimized it out.
        default:
            fail(ctx, "BUG: we used a register we don't know how to define.");
            break;
    } // switch
    pop_output(ctx);
} // emit_GLSL_global

void emit_GLSL_array(Context *ctx, VariableList *var)
{
    // All uniforms (except constant arrays, which only get pushed once at
    //  compile time) are now packed into a single array, so we can batch
    //  the uniform transfers. So this doesn't actually define an array
    //  here; the one, big array is emitted during finalization instead.
    // However, we need to #define the offset into the one, big array here,
    //  and let dereferences use that #define.
    const int base = var->index;
    const int glslbase = ctx->uniform_float4_count;
    push_output(ctx, &ctx->globals);
    output_line(ctx, "#define ARRAYBASE_%d %d", base, glslbase);
    pop_output(ctx);
    var->emit_position = glslbase;
} // emit_GLSL_array

void emit_GLSL_const_array(Context *ctx, const ConstantsList *clist,
                           int base, int size)
{
    char varname[64];
    get_GLSL_const_array_varname_in_buf(ctx,base,size,varname,sizeof(varname));

#if 0
    // !!! FIXME: fails on Nvidia's and Apple's GL, even with #version 120.
    // !!! FIXME:  (the 1.20 spec says it should work, though, I think...)
    if (support_glsl120(ctx))
    {
        // GLSL 1.20 can do constant arrays.
        const char *cstr = NULL;
        push_output(ctx, &ctx->globals);
        output_line(ctx, "const vec4 %s[%d] = vec4[%d](", varname, size, size);
        ctx->indent++;

        int i;
        for (i = 0; i < size; i++)
        {
            while (clist->constant.type != MOJOSHADER_UNIFORM_FLOAT)
                clist = clist->next;
            assert(clist->constant.index == (base + i));

            char val0[32];
            char val1[32];
            char val2[32];
            char val3[32];
            floatstr(ctx, val0, sizeof (val0), clist->constant.value.f[0], 1);
            floatstr(ctx, val1, sizeof (val1), clist->constant.value.f[1], 1);
            floatstr(ctx, val2, sizeof (val2), clist->constant.value.f[2], 1);
            floatstr(ctx, val3, sizeof (val3), clist->constant.value.f[3], 1);

            output_line(ctx, "vec4(%s, %s, %s, %s)%s", val0, val1, val2, val3,
                        (i < (size-1)) ? "," : "");

            clist = clist->next;
        } // for

        ctx->indent--;
        output_line(ctx, ");");
        pop_output(ctx);
    } // if

    else
#endif
    {
        // stock GLSL 1.0 can't do constant arrays, so make a uniform array
        //  and have the OpenGL glue assign it at link time. Lame!
        push_output(ctx, &ctx->globals);
        output_line(ctx, "uniform vec4 %s[%d];", varname, size);
        pop_output(ctx);
    } // else
} // emit_GLSL_const_array

void emit_GLSL_uniform(Context *ctx, RegisterType regtype, int regnum,
                       const VariableList *var)
{
    // Now that we're pushing all the uniforms as one big array, pack these
    //  down, so if we only use register c439, it'll actually map to
    //  glsl_uniforms_vec4[0]. As we push one big array, this will prevent
    //  uploading unused data.

    char varname[64];
    char name[64];
    int index = 0;

    get_GLSL_varname_in_buf(ctx, regtype, regnum, varname, sizeof (varname));

    push_output(ctx, &ctx->globals);

    if (var == NULL)
    {
        get_GLSL_uniform_array_varname(ctx, regtype, name, sizeof (name));

        if (regtype == REG_TYPE_CONST)
            index = ctx->uniform_float4_count;
        else if (regtype == REG_TYPE_CONSTINT)
            index = ctx->uniform_int4_count;
        else if (regtype == REG_TYPE_CONSTBOOL)
            index = ctx->uniform_bool_count;
        else  // get_GLSL_uniform_array_varname() would have called fail().
            assert(!(ctx->isfail));

        output_line(ctx, "#define %s %s[%d]", varname, name, index);
    } // if

    else
    {
        const int arraybase = var->index;
        if (var->constant)
        {
            get_GLSL_const_array_varname_in_buf(ctx, arraybase, var->count,
                                                name, sizeof (name));
            index = (regnum - arraybase);
        } // if
        else
        {
            assert(var->emit_position != -1);
            get_GLSL_uniform_array_varname(ctx, regtype, name, sizeof (name));
            index = (regnum - arraybase) + var->emit_position;
        } // else

        output_line(ctx, "#define %s %s[%d]", varname, name, index);
    } // else

    pop_output(ctx);
} // emit_GLSL_uniform

void emit_GLSL_sampler(Context *ctx,int stage,TextureType ttype,int tb)
{
    const char *type = "";
    switch (ttype)
    {
        case TEXTURE_TYPE_2D: type = "sampler2D"; break;
        case TEXTURE_TYPE_CUBE: type = "samplerCube"; break;
        case TEXTURE_TYPE_VOLUME: type = "sampler3D"; break;
        default: fail(ctx, "BUG: used a sampler we don't know how to define.");
    } // switch

    char var[64];
    get_GLSL_varname_in_buf(ctx, REG_TYPE_SAMPLER, stage, var, sizeof (var));

    push_output(ctx, &ctx->globals);
    output_line(ctx, "uniform %s %s;", type, var);
    if (tb)  // This sampler used a ps_1_1 TEXBEM opcode?
    {
        char name[64];
        const int index = ctx->uniform_float4_count;
        ctx->uniform_float4_count += 2;
        get_GLSL_uniform_array_varname(ctx, REG_TYPE_CONST, name, sizeof (name));
        output_line(ctx, "#define %s_texbem %s[%d]", var, name, index);
        output_line(ctx, "#define %s_texbeml %s[%d]", var, name, index+1);
    } // if
    pop_output(ctx);
} // emit_GLSL_sampler

void emit_GLSL_attribute(Context *ctx, RegisterType regtype, int regnum,
                         MOJOSHADER_usage usage, int index, int wmask,
                         int flags)
{
    // !!! FIXME: this function doesn't deal with write masks at all yet!
    const char *usage_str = NULL;
    const char *arrayleft = "";
    const char *arrayright = "";
    char index_str[16] = { '\0' };
    char var[64];

    get_GLSL_varname_in_buf(ctx, regtype, regnum, var, sizeof (var));

    //assert((flags & MOD_PP) == 0);  // !!! FIXME: is PP allowed?

    if (index != 0)  // !!! FIXME: a lot of these MUST be zero.
        snprintf(index_str, sizeof (index_str), "%u", (uint) index);

    if (shader_is_vertex(ctx))
    {
        // pre-vs3 output registers.
        // these don't ever happen in DCL opcodes, I think. Map to vs_3_*
        //  output registers.
        if (!shader_version_atleast(ctx, 3, 0))
        {
            if (regtype == REG_TYPE_RASTOUT)
            {
                regtype = REG_TYPE_OUTPUT;
                index = regnum;
                switch ((const RastOutType) regnum)
                {
                    case RASTOUT_TYPE_POSITION:
                        usage = MOJOSHADER_USAGE_POSITION;
                        break;
                    case RASTOUT_TYPE_FOG:
                        usage = MOJOSHADER_USAGE_FOG;
                        break;
                    case RASTOUT_TYPE_POINT_SIZE:
                        usage = MOJOSHADER_USAGE_POINTSIZE;
                        break;
                } // switch
            } // if

            else if (regtype == REG_TYPE_ATTROUT)
            {
                regtype = REG_TYPE_OUTPUT;
                usage = MOJOSHADER_USAGE_COLOR;
                index = regnum;
            } // else if

            else if (regtype == REG_TYPE_TEXCRDOUT)
            {
                regtype = REG_TYPE_OUTPUT;
                usage = MOJOSHADER_USAGE_TEXCOORD;
                index = regnum;
            } // else if
        } // if

        // to avoid limitations of various GL entry points for input
        // attributes (glSecondaryColorPointer() can only take 3 component
        // items, glVertexPointer() can't do GL_UNSIGNED_BYTE, many other
        // issues), we set up all inputs as generic vertex attributes, so we
        // can pass data in just about any form, and ignore the built-in GLSL
        // attributes like gl_SecondaryColor. Output needs to use the the
        // built-ins, though, but we don't have to worry about the GL entry
        // point limitations there.

        if (regtype == REG_TYPE_INPUT)
        {
            push_output(ctx, &ctx->globals);
            output_line(ctx, "attribute vec4 %s;", var);
            pop_output(ctx);
        } // if

        else if (regtype == REG_TYPE_OUTPUT)
        {
            switch (usage)
            {
                case MOJOSHADER_USAGE_POSITION:
                    if (index == 0)
                    {
                        usage_str = "gl_Position";
                    } // if
                    break;
                case MOJOSHADER_USAGE_POINTSIZE:
                    usage_str = "gl_PointSize";
                    break;
                case MOJOSHADER_USAGE_COLOR:
#if SUPPORT_PROFILE_GLSLES
                    if (support_glsles(ctx))
                        break; // GLSL ES does not have gl_FrontColor
#endif
                    index_str[0] = '\0';  // no explicit number.
                    if (index == 0)
                    {
                        usage_str = "gl_FrontColor";
                    } // if
                    else if (index == 1)
                    {
                        usage_str = "gl_FrontSecondaryColor";
                    } // else if
                    break;
                case MOJOSHADER_USAGE_FOG:
                    usage_str = "gl_FogFragCoord";
                    break;
                case MOJOSHADER_USAGE_TEXCOORD:
#if SUPPORT_PROFILE_GLSLES
                    if (support_glsles(ctx))
                        break; // GLSL ES does not have gl_TexCoord
#endif
                    if (index >= 4)
                        break; // gl_TexCoord[4+] is unreliable!
                    snprintf(index_str, sizeof (index_str), "%u", (uint) index);
                    usage_str = "gl_TexCoord";
                    arrayleft = "[";
                    arrayright = "]";
                    break;
                default:
                    // !!! FIXME: we need to deal with some more built-in varyings here.
                    break;
            } // switch

            // !!! FIXME: the #define is a little hacky, but it means we don't
            // !!! FIXME:  have to track these separately if this works.
            push_output(ctx, &ctx->globals);
            // no mapping to built-in var? Just make it a regular global, pray.
            if (usage_str == NULL)
            {
#if SUPPORT_PROFILE_GLSLES
                if (support_glsles(ctx))
                    output_line(ctx, "varying highp vec4 io_%i_%i;", usage, index);
                else
#endif
                output_line(ctx, "varying vec4 io_%i_%i;", usage, index);
                output_line(ctx, "#define %s io_%i_%i", var, usage, index);
            } // if
            else
            {
                output_line(ctx, "#define %s %s%s%s%s", var, usage_str,
                            arrayleft, index_str, arrayright);
            } // else
            pop_output(ctx);
        } // else if

        else
        {
            fail(ctx, "unknown vertex shader attribute register");
        } // else
    } // if

    else if (shader_is_pixel(ctx))
    {
        // samplers DCLs get handled in emit_GLSL_sampler().

        if (flags & MOD_CENTROID)  // !!! FIXME
        {
            failf(ctx, "centroid unsupported in %s profile", ctx->profile->name);
            return;
        } // if

        if (regtype == REG_TYPE_COLOROUT)
        {
            if (!ctx->have_multi_color_outputs)
                usage_str = "gl_FragColor";  // maybe faster?
            else
            {
                snprintf(index_str, sizeof (index_str), "%u", (uint) regnum);
                usage_str = "gl_FragData";
                arrayleft = "[";
                arrayright = "]";
            } // else
        } // if

        else if (regtype == REG_TYPE_DEPTHOUT)
            usage_str = "gl_FragDepth";

        // !!! FIXME: can you actualy have a texture register with COLOR usage?
        else if ((regtype == REG_TYPE_TEXTURE) || (regtype == REG_TYPE_INPUT))
        {
#if SUPPORT_PROFILE_GLSLES
            if (!support_glsles(ctx))
            {
#endif
            if (usage == MOJOSHADER_USAGE_TEXCOORD)
            {
                // ps_1_1 does a different hack for this attribute.
                //  Refer to emit_GLSL_global()'s REG_TYPE_ADDRESS code.
                if (shader_version_atleast(ctx, 1, 4) && (index < 4)) // gl_TexCoord[4+] is unreliable!
                {
                    snprintf(index_str, sizeof (index_str), "%u", (uint) index);
                    usage_str = "gl_TexCoord";
                    arrayleft = "[";
                    arrayright = "]";
                } // if
            } // if

            else if (usage == MOJOSHADER_USAGE_COLOR)
            {
                index_str[0] = '\0';  // no explicit number.
                if (index == 0)
                {
                    usage_str = "gl_Color";
                } // if
                else if (index == 1)
                {
                    usage_str = "gl_SecondaryColor";
                } // else if
                // FIXME: Does this even matter when we have varyings? -flibit
                // else
                //    fail(ctx, "unsupported color index");
            } // else if
#if SUPPORT_PROFILE_GLSLES
            } // if
#endif
        } // else if

        else if (regtype == REG_TYPE_MISCTYPE)
        {
            const MiscTypeType mt = (MiscTypeType) regnum;
            if (mt == MISCTYPE_TYPE_FACE)
            {
                push_output(ctx, &ctx->globals);
                output_line(ctx, "float %s = gl_FrontFacing ? 1.0 : -1.0;", var);
                pop_output(ctx);
                return;
            } // if
            else if (mt == MISCTYPE_TYPE_POSITION)
            {
                // TODO: For half-pixel offset compensation, floor() this value!
                push_output(ctx, &ctx->globals);
                output_line(ctx, "uniform vec2 vposFlip;");
                output_line(ctx, "vec4 %s = vec4(gl_FragCoord.x, (gl_FragCoord.y * vposFlip.x) + vposFlip.y, gl_FragCoord.z, gl_FragCoord.w);", var);
                pop_output(ctx);
                return;
            } // else if
            else
            {
                fail(ctx, "BUG: unhandled misc register");
            } // else
        } // else if

        else
        {
            fail(ctx, "unknown pixel shader attribute register");
        } // else

        push_output(ctx, &ctx->globals);
        // no mapping to built-in var? Just make it a regular global, pray.
        if (usage_str == NULL)
        {
#if SUPPORT_PROFILE_GLSLES
            if (support_glsles(ctx))
                output_line(ctx, "varying highp vec4 io_%i_%i;", usage, index);
            else
#endif
            output_line(ctx, "varying vec4 io_%i_%i;", usage, index);
            output_line(ctx, "#define %s io_%i_%i", var, usage, index);
        } // if
        else
        {
            output_line(ctx, "#define %s %s%s%s%s", var, usage_str,
                        arrayleft, index_str, arrayright);
        } // else
        pop_output(ctx);
    } // else if

    else
    {
        fail(ctx, "Unknown shader type");  // state machine should catch this.
    } // else
} // emit_GLSL_attribute

void emit_GLSL_NOP(Context *ctx)
{
    // no-op is a no-op.  :)
} // emit_GLSL_NOP

void emit_GLSL_MOV(Context *ctx)
{
    char src0[64]; make_GLSL_srcarg_string_masked(ctx, 0, src0, sizeof (src0));
    char code[128];
    make_GLSL_destarg_assign(ctx, code, sizeof (code), "%s", src0);
    output_line(ctx, "%s", code);
} // emit_GLSL_MOV

void emit_GLSL_ADD(Context *ctx)
{
    char src0[64]; make_GLSL_srcarg_string_masked(ctx, 0, src0, sizeof (src0));
    char src1[64]; make_GLSL_srcarg_string_masked(ctx, 1, src1, sizeof (src1));
    char code[128];
    make_GLSL_destarg_assign(ctx, code, sizeof (code), "%s + %s", src0, src1);
    output_line(ctx, "%s", code);
} // emit_GLSL_ADD

void emit_GLSL_SUB(Context *ctx)
{
    char src0[64]; make_GLSL_srcarg_string_masked(ctx, 0, src0, sizeof (src0));
    char src1[64]; make_GLSL_srcarg_string_masked(ctx, 1, src1, sizeof (src1));
    char code[128];
    make_GLSL_destarg_assign(ctx, code, sizeof (code), "%s - %s", src0, src1);
    output_line(ctx, "%s", code);
} // emit_GLSL_SUB

void emit_GLSL_MAD(Context *ctx)
{
    char src0[64]; make_GLSL_srcarg_string_masked(ctx, 0, src0, sizeof (src0));
    char src1[64]; make_GLSL_srcarg_string_masked(ctx, 1, src1, sizeof (src1));
    char src2[64]; make_GLSL_srcarg_string_masked(ctx, 2, src2, sizeof (src2));
    char code[128];
    make_GLSL_destarg_assign(ctx, code, sizeof (code), "(%s * %s) + %s", src0, src1, src2);
    output_line(ctx, "%s", code);
} // emit_GLSL_MAD

void emit_GLSL_MUL(Context *ctx)
{
    char src0[64]; make_GLSL_srcarg_string_masked(ctx, 0, src0, sizeof (src0));
    char src1[64]; make_GLSL_srcarg_string_masked(ctx, 1, src1, sizeof (src1));
    char code[128];
    make_GLSL_destarg_assign(ctx, code, sizeof (code), "%s * %s", src0, src1);
    output_line(ctx, "%s", code);
} // emit_GLSL_MUL

void emit_GLSL_RCP(Context *ctx)
{
    char src0[64]; make_GLSL_srcarg_string_masked(ctx, 0, src0, sizeof (src0));
    char code[128];
    make_GLSL_destarg_assign(ctx, code, sizeof (code), "1.0 / %s", src0);
    output_line(ctx, "%s", code);
} // emit_GLSL_RCP

void emit_GLSL_RSQ(Context *ctx)
{
    char src0[64]; make_GLSL_srcarg_string_masked(ctx, 0, src0, sizeof (src0));
    char code[128];
    make_GLSL_destarg_assign(ctx, code, sizeof (code), "inversesqrt(%s)", src0);
    output_line(ctx, "%s", code);
} // emit_GLSL_RSQ

void emit_GLSL_dotprod(Context *ctx, const char *src0, const char *src1,
                       const char *extra)
{
    const int vecsize = vecsize_from_writemask(ctx->dest_arg.writemask);
    char castleft[16] = { '\0' };
    const char *castright = "";
    if (vecsize != 1)
    {
        snprintf(castleft, sizeof (castleft), "vec%d(", vecsize);
        castright = ")";
    } // if

    char code[128];
    make_GLSL_destarg_assign(ctx, code, sizeof (code), "%sdot(%s, %s)%s%s",
                             castleft, src0, src1, extra, castright);
    output_line(ctx, "%s", code);
} // emit_GLSL_dotprod

void emit_GLSL_DP3(Context *ctx)
{
    char src0[64]; make_GLSL_srcarg_string_vec3(ctx, 0, src0, sizeof (src0));
    char src1[64]; make_GLSL_srcarg_string_vec3(ctx, 1, src1, sizeof (src1));
    emit_GLSL_dotprod(ctx, src0, src1, "");
} // emit_GLSL_DP3

void emit_GLSL_DP4(Context *ctx)
{
    char src0[64]; make_GLSL_srcarg_string_full(ctx, 0, src0, sizeof (src0));
    char src1[64]; make_GLSL_srcarg_string_full(ctx, 1, src1, sizeof (src1));
    emit_GLSL_dotprod(ctx, src0, src1, "");
} // emit_GLSL_DP4

void emit_GLSL_MIN(Context *ctx)
{
    char src0[64]; make_GLSL_srcarg_string_masked(ctx, 0, src0, sizeof (src0));
    char src1[64]; make_GLSL_srcarg_string_masked(ctx, 1, src1, sizeof (src1));
    char code[128];
    make_GLSL_destarg_assign(ctx, code, sizeof (code), "min(%s, %s)", src0, src1);
    output_line(ctx, "%s", code);
} // emit_GLSL_MIN

void emit_GLSL_MAX(Context *ctx)
{
    char src0[64]; make_GLSL_srcarg_string_masked(ctx, 0, src0, sizeof (src0));
    char src1[64]; make_GLSL_srcarg_string_masked(ctx, 1, src1, sizeof (src1));
    char code[128];
    make_GLSL_destarg_assign(ctx, code, sizeof (code), "max(%s, %s)", src0, src1);
    output_line(ctx, "%s", code);
} // emit_GLSL_MAX

void emit_GLSL_SLT(Context *ctx)
{
    const int vecsize = vecsize_from_writemask(ctx->dest_arg.writemask);
    char src0[64]; make_GLSL_srcarg_string_masked(ctx, 0, src0, sizeof (src0));
    char src1[64]; make_GLSL_srcarg_string_masked(ctx, 1, src1, sizeof (src1));
    char code[128];

    // float(bool) or vec(bvec) results in 0.0 or 1.0, like SLT wants.
    if (vecsize == 1)
        make_GLSL_destarg_assign(ctx, code, sizeof (code), "float(%s < %s)", src0, src1);
    else
    {
        make_GLSL_destarg_assign(ctx, code, sizeof (code),
                                 "vec%d(lessThan(%s, %s))",
                                 vecsize, src0, src1);
    } // else
    output_line(ctx, "%s", code);
} // emit_GLSL_SLT

void emit_GLSL_SGE(Context *ctx)
{
    const int vecsize = vecsize_from_writemask(ctx->dest_arg.writemask);
    char src0[64]; make_GLSL_srcarg_string_masked(ctx, 0, src0, sizeof (src0));
    char src1[64]; make_GLSL_srcarg_string_masked(ctx, 1, src1, sizeof (src1));
    char code[128];

    // float(bool) or vec(bvec) results in 0.0 or 1.0, like SGE wants.
    if (vecsize == 1)
    {
        make_GLSL_destarg_assign(ctx, code, sizeof (code),
                                 "float(%s >= %s)", src0, src1);
    } // if
    else
    {
        make_GLSL_destarg_assign(ctx, code, sizeof (code),
                                 "vec%d(greaterThanEqual(%s, %s))",
                                 vecsize, src0, src1);
    } // else
    output_line(ctx, "%s", code);
} // emit_GLSL_SGE

void emit_GLSL_EXP(Context *ctx)
{
    char src0[64]; make_GLSL_srcarg_string_masked(ctx, 0, src0, sizeof (src0));
    char code[128];
    make_GLSL_destarg_assign(ctx, code, sizeof (code), "exp2(%s)", src0);
    output_line(ctx, "%s", code);
} // emit_GLSL_EXP

void emit_GLSL_LOG(Context *ctx)
{
    char src0[64]; make_GLSL_srcarg_string_masked(ctx, 0, src0, sizeof (src0));
    char code[128];
    make_GLSL_destarg_assign(ctx, code, sizeof (code), "log2(%s)", src0);
    output_line(ctx, "%s", code);
} // emit_GLSL_LOG

void emit_GLSL_LIT_helper(Context *ctx)
{
    const char *maxp = "127.9961"; // value from the dx9 reference.

    if (ctx->glsl_generated_lit_helper)
        return;

    ctx->glsl_generated_lit_helper = 1;

    push_output(ctx, &ctx->helpers);
    output_line(ctx, "vec4 LIT(const vec4 src)");
    output_line(ctx, "{"); ctx->indent++;
    output_line(ctx,   "float power = clamp(src.w, -%s, %s);",maxp,maxp);
    output_line(ctx,   "vec4 retval = vec4(1.0, 0.0, 0.0, 1.0);");
    output_line(ctx,   "if (src.x > 0.0) {"); ctx->indent++;
    output_line(ctx,     "retval.y = src.x;");
    output_line(ctx,     "if (src.y > 0.0) {"); ctx->indent++;
    output_line(ctx,       "retval.z = pow(src.y, power);"); ctx->indent--;
    output_line(ctx,     "}"); ctx->indent--;
    output_line(ctx,   "}");
    output_line(ctx,   "return retval;"); ctx->indent--;
    output_line(ctx, "}");
    output_blank_line(ctx);
    pop_output(ctx);
} // emit_GLSL_LIT_helper

void emit_GLSL_LIT(Context *ctx)
{
    char src0[64]; make_GLSL_srcarg_string_full(ctx, 0, src0, sizeof (src0));
    char code[128];
    emit_GLSL_LIT_helper(ctx);
    make_GLSL_destarg_assign(ctx, code, sizeof (code), "LIT(%s)", src0);
    output_line(ctx, "%s", code);
} // emit_GLSL_LIT

void emit_GLSL_DST(Context *ctx)
{
    // !!! FIXME: needs to take ctx->dst_arg.writemask into account.
    char src0_y[64]; make_GLSL_srcarg_string_y(ctx, 0, src0_y, sizeof (src0_y));
    char src1_y[64]; make_GLSL_srcarg_string_y(ctx, 1, src1_y, sizeof (src1_y));
    char src0_z[64]; make_GLSL_srcarg_string_z(ctx, 0, src0_z, sizeof (src0_z));
    char src1_w[64]; make_GLSL_srcarg_string_w(ctx, 1, src1_w, sizeof (src1_w));

    char code[128];
    make_GLSL_destarg_assign(ctx, code, sizeof (code),
                             "vec4(1.0, %s * %s, %s, %s)",
                             src0_y, src1_y, src0_z, src1_w);
    output_line(ctx, "%s", code);
} // emit_GLSL_DST

void emit_GLSL_LRP(Context *ctx)
{
    char src0[64]; make_GLSL_srcarg_string_masked(ctx, 0, src0, sizeof (src0));
    char src1[64]; make_GLSL_srcarg_string_masked(ctx, 1, src1, sizeof (src1));
    char src2[64]; make_GLSL_srcarg_string_masked(ctx, 2, src2, sizeof (src2));
    char code[128];
    make_GLSL_destarg_assign(ctx, code, sizeof (code), "mix(%s, %s, %s)",
                             src2, src1, src0);
    output_line(ctx, "%s", code);
} // emit_GLSL_LRP

void emit_GLSL_FRC(Context *ctx)
{
    char src0[64]; make_GLSL_srcarg_string_masked(ctx, 0, src0, sizeof (src0));
    char code[128];
    make_GLSL_destarg_assign(ctx, code, sizeof (code), "fract(%s)", src0);
    output_line(ctx, "%s", code);
} // emit_GLSL_FRC

void emit_GLSL_M4X4(Context *ctx)
{
    char src0[64]; make_GLSL_srcarg_string_full(ctx, 0, src0, sizeof (src0));
    char row0[64]; make_GLSL_srcarg_string_full(ctx, 1, row0, sizeof (row0));
    char row1[64]; make_GLSL_srcarg_string_full(ctx, 2, row1, sizeof (row1));
    char row2[64]; make_GLSL_srcarg_string_full(ctx, 3, row2, sizeof (row2));
    char row3[64]; make_GLSL_srcarg_string_full(ctx, 4, row3, sizeof (row3));
    char code[256];
    make_GLSL_destarg_assign(ctx, code, sizeof (code),
                    "vec4(dot(%s, %s), dot(%s, %s), dot(%s, %s), dot(%s, %s))",
                    src0, row0, src0, row1, src0, row2, src0, row3);
    output_line(ctx, "%s", code);
} // emit_GLSL_M4X4

void emit_GLSL_M4X3(Context *ctx)
{
    char src0[64]; make_GLSL_srcarg_string_full(ctx, 0, src0, sizeof (src0));
    char row0[64]; make_GLSL_srcarg_string_full(ctx, 1, row0, sizeof (row0));
    char row1[64]; make_GLSL_srcarg_string_full(ctx, 2, row1, sizeof (row1));
    char row2[64]; make_GLSL_srcarg_string_full(ctx, 3, row2, sizeof (row2));
    char code[256];
    make_GLSL_destarg_assign(ctx, code, sizeof (code),
                                "vec3(dot(%s, %s), dot(%s, %s), dot(%s, %s))",
                                src0, row0, src0, row1, src0, row2);
    output_line(ctx, "%s", code);
} // emit_GLSL_M4X3

void emit_GLSL_M3X4(Context *ctx)
{
    char src0[64]; make_GLSL_srcarg_string_vec3(ctx, 0, src0, sizeof (src0));
    char row0[64]; make_GLSL_srcarg_string_vec3(ctx, 1, row0, sizeof (row0));
    char row1[64]; make_GLSL_srcarg_string_vec3(ctx, 2, row1, sizeof (row1));
    char row2[64]; make_GLSL_srcarg_string_vec3(ctx, 3, row2, sizeof (row2));
    char row3[64]; make_GLSL_srcarg_string_vec3(ctx, 4, row3, sizeof (row3));

    char code[256];
    make_GLSL_destarg_assign(ctx, code, sizeof (code),
                                "vec4(dot(%s, %s), dot(%s, %s), "
                                     "dot(%s, %s), dot(%s, %s))",
                                src0, row0, src0, row1,
                                src0, row2, src0, row3);
    output_line(ctx, "%s", code);
} // emit_GLSL_M3X4

void emit_GLSL_M3X3(Context *ctx)
{
    char src0[64]; make_GLSL_srcarg_string_vec3(ctx, 0, src0, sizeof (src0));
    char row0[64]; make_GLSL_srcarg_string_vec3(ctx, 1, row0, sizeof (row0));
    char row1[64]; make_GLSL_srcarg_string_vec3(ctx, 2, row1, sizeof (row1));
    char row2[64]; make_GLSL_srcarg_string_vec3(ctx, 3, row2, sizeof (row2));
    char code[256];
    make_GLSL_destarg_assign(ctx, code, sizeof (code),
                                "vec3(dot(%s, %s), dot(%s, %s), dot(%s, %s))",
                                src0, row0, src0, row1, src0, row2);
    output_line(ctx, "%s", code);
} // emit_GLSL_M3X3

void emit_GLSL_M3X2(Context *ctx)
{
    char src0[64]; make_GLSL_srcarg_string_vec3(ctx, 0, src0, sizeof (src0));
    char row0[64]; make_GLSL_srcarg_string_vec3(ctx, 1, row0, sizeof (row0));
    char row1[64]; make_GLSL_srcarg_string_vec3(ctx, 2, row1, sizeof (row1));

    char code[256];
    make_GLSL_destarg_assign(ctx, code, sizeof (code),
                                "vec2(dot(%s, %s), dot(%s, %s))",
                                src0, row0, src0, row1);
    output_line(ctx, "%s", code);
} // emit_GLSL_M3X2

void emit_GLSL_CALL(Context *ctx)
{
    char src0[64]; make_GLSL_srcarg_string_masked(ctx, 0, src0, sizeof (src0));
    if (ctx->loops > 0)
        output_line(ctx, "%s(aL);", src0);
    else
        output_line(ctx, "%s();", src0);
} // emit_GLSL_CALL

void emit_GLSL_CALLNZ(Context *ctx)
{
    // !!! FIXME: if src1 is a constbool that's true, we can remove the
    // !!! FIXME:  if. If it's false, we can make this a no-op.
    char src0[64]; make_GLSL_srcarg_string_masked(ctx, 0, src0, sizeof (src0));
    char src1[64]; make_GLSL_srcarg_string_masked(ctx, 1, src1, sizeof (src1));

    if (ctx->loops > 0)
        output_line(ctx, "if (%s) { %s(aL); }", src1, src0);
    else
        output_line(ctx, "if (%s) { %s(); }", src1, src0);
} // emit_GLSL_CALLNZ

void emit_GLSL_LOOP(Context *ctx)
{
    // !!! FIXME: swizzle?
    char var[64]; get_GLSL_srcarg_varname(ctx, 1, var, sizeof (var));
    assert(ctx->source_args[0].regnum == 0);  // in case they add aL1 someday.
    output_line(ctx, "{");
    ctx->indent++;
    output_line(ctx, "const int aLend = %s.x + %s.y;", var, var);
    output_line(ctx, "for (int aL = %s.y; aL < aLend; aL += %s.z) {", var, var);
    ctx->indent++;
} // emit_GLSL_LOOP

void emit_GLSL_RET(Context *ctx)
{
    // thankfully, the MSDN specs say a RET _has_ to end a function...no
    //  early returns. So if you hit one, you know you can safely close
    //  a high-level function.
    ctx->indent--;
    output_line(ctx, "}");
    output_blank_line(ctx);
    set_output(ctx, &ctx->subroutines);  // !!! FIXME: is this for LABEL? Maybe set it there so we don't allocate unnecessarily.
} // emit_GLSL_RET

void emit_GLSL_ENDLOOP(Context *ctx)
{
    ctx->indent--;
    output_line(ctx, "}");
    ctx->indent--;
    output_line(ctx, "}");
} // emit_GLSL_ENDLOOP

void emit_GLSL_LABEL(Context *ctx)
{
    char src0[64]; make_GLSL_srcarg_string_masked(ctx, 0, src0, sizeof (src0));
    const int label = ctx->source_args[0].regnum;
    RegisterList *reg = reglist_find(&ctx->used_registers, REG_TYPE_LABEL, label);
    assert(ctx->output == ctx->subroutines);  // not mainline, etc.
    assert(ctx->indent == 0);  // we shouldn't be in the middle of a function.

    // MSDN specs say CALL* has to come before the LABEL, so we know if we
    //  can ditch the entire function here as unused.
    if (reg == NULL)
        set_output(ctx, &ctx->ignore);  // Func not used. Parse, but don't output.

    // !!! FIXME: it would be nice if we could determine if a function is
    // !!! FIXME:  only called once and, if so, forcibly inline it.

    const char *uses_loopreg = ((reg) && (reg->misc == 1)) ? "int aL" : "";
    output_line(ctx, "void %s(%s)", src0, uses_loopreg);
    output_line(ctx, "{");
    ctx->indent++;
} // emit_GLSL_LABEL

void emit_GLSL_DCL(Context *ctx)
{
    // no-op. We do this in our emit_attribute() and emit_uniform().
} // emit_GLSL_DCL

void emit_GLSL_POW(Context *ctx)
{
    char src0[64]; make_GLSL_srcarg_string_masked(ctx, 0, src0, sizeof (src0));
    char src1[64]; make_GLSL_srcarg_string_masked(ctx, 1, src1, sizeof (src1));
    char code[128];
    make_GLSL_destarg_assign(ctx, code, sizeof (code),
                             "pow(abs(%s), %s)", src0, src1);
    output_line(ctx, "%s", code);
} // emit_GLSL_POW

void emit_GLSL_CRS(Context *ctx)
{
    // !!! FIXME: needs to take ctx->dst_arg.writemask into account.
    char src0[64]; make_GLSL_srcarg_string_vec3(ctx, 0, src0, sizeof (src0));
    char src1[64]; make_GLSL_srcarg_string_vec3(ctx, 1, src1, sizeof (src1));
    char code[128];
    make_GLSL_destarg_assign(ctx, code, sizeof (code),
                             "cross(%s, %s)", src0, src1);
    output_line(ctx, "%s", code);
} // emit_GLSL_CRS

void emit_GLSL_SGN(Context *ctx)
{
    // (we don't need the temporary registers specified for the D3D opcode.)
    char src0[64]; make_GLSL_srcarg_string_masked(ctx, 0, src0, sizeof (src0));
    char code[128];
    make_GLSL_destarg_assign(ctx, code, sizeof (code), "sign(%s)", src0);
    output_line(ctx, "%s", code);
} // emit_GLSL_SGN

void emit_GLSL_ABS(Context *ctx)
{
    char src0[64]; make_GLSL_srcarg_string_masked(ctx, 0, src0, sizeof (src0));
    char code[128];
    make_GLSL_destarg_assign(ctx, code, sizeof (code), "abs(%s)", src0);
    output_line(ctx, "%s", code);
} // emit_GLSL_ABS

void emit_GLSL_NRM(Context *ctx)
{
    char src0[64]; make_GLSL_srcarg_string_masked(ctx, 0, src0, sizeof (src0));
    char code[128];
    make_GLSL_destarg_assign(ctx, code, sizeof (code), "normalize(%s)", src0);
    output_line(ctx, "%s", code);
} // emit_GLSL_NRM

void emit_GLSL_SINCOS(Context *ctx)
{
    // we don't care about the temp registers that <= sm2 demands; ignore them.
    //  sm2 also talks about what components are left untouched vs. undefined,
    //  but we just leave those all untouched with GLSL write masks (which
    //  would fulfill the "undefined" requirement, too).
    const int mask = ctx->dest_arg.writemask;
    char src0[64]; make_GLSL_srcarg_string_scalar(ctx, 0, src0, sizeof (src0));
    char code[128] = { '\0' };

    if (writemask_x(mask))
        make_GLSL_destarg_assign(ctx, code, sizeof (code), "cos(%s)", src0);
    else if (writemask_y(mask))
        make_GLSL_destarg_assign(ctx, code, sizeof (code), "sin(%s)", src0);
    else if (writemask_xy(mask))
    {
        make_GLSL_destarg_assign(ctx, code, sizeof (code),
                                 "vec2(cos(%s), sin(%s))", src0, src0);
    } // else if

    output_line(ctx, "%s", code);
} // emit_GLSL_SINCOS

void emit_GLSL_REP(Context *ctx)
{
    // !!! FIXME:
    // msdn docs say legal loop values are 0 to 255. We can check DEFI values
    //  at parse time, but if they are pulling a value from a uniform, do
    //  we clamp here?
    // !!! FIXME: swizzle is legal here, right?
    char src0[64]; make_GLSL_srcarg_string_x(ctx, 0, src0, sizeof (src0));
    const uint rep = (uint) ctx->reps;
    output_line(ctx, "for (int rep%u = 0; rep%u < %s; rep%u++) {",
                rep, rep, src0, rep);
    ctx->indent++;
} // emit_GLSL_REP

void emit_GLSL_ENDREP(Context *ctx)
{
    ctx->indent--;
    output_line(ctx, "}");
} // emit_GLSL_ENDREP

void emit_GLSL_IF(Context *ctx)
{
    char src0[64]; make_GLSL_srcarg_string_scalar(ctx, 0, src0, sizeof (src0));
    output_line(ctx, "if (%s) {", src0);
    ctx->indent++;
} // emit_GLSL_IF

void emit_GLSL_IFC(Context *ctx)
{
    const char *comp = get_GLSL_comparison_string_scalar(ctx);
    char src0[64]; make_GLSL_srcarg_string_scalar(ctx, 0, src0, sizeof (src0));
    char src1[64]; make_GLSL_srcarg_string_scalar(ctx, 1, src1, sizeof (src1));
    output_line(ctx, "if (%s %s %s) {", src0, comp, src1);
    ctx->indent++;
} // emit_GLSL_IFC

void emit_GLSL_ELSE(Context *ctx)
{
    ctx->indent--;
    output_line(ctx, "} else {");
    ctx->indent++;
} // emit_GLSL_ELSE

void emit_GLSL_ENDIF(Context *ctx)
{
    ctx->indent--;
    output_line(ctx, "}");
} // emit_GLSL_ENDIF

void emit_GLSL_BREAK(Context *ctx)
{
    output_line(ctx, "break;");
} // emit_GLSL_BREAK

void emit_GLSL_BREAKC(Context *ctx)
{
    const char *comp = get_GLSL_comparison_string_scalar(ctx);
    char src0[64]; make_GLSL_srcarg_string_scalar(ctx, 0, src0, sizeof (src0));
    char src1[64]; make_GLSL_srcarg_string_scalar(ctx, 1, src1, sizeof (src1));
    output_line(ctx, "if (%s %s %s) { break; }", src0, comp, src1);
} // emit_GLSL_BREAKC

void emit_GLSL_MOVA(Context *ctx)
{
    const int vecsize = vecsize_from_writemask(ctx->dest_arg.writemask);
    char src0[64]; make_GLSL_srcarg_string_masked(ctx, 0, src0, sizeof (src0));
    char code[128];

    if (vecsize == 1)
    {
        make_GLSL_destarg_assign(ctx, code, sizeof (code),
                                 "int(floor(abs(%s) + 0.5) * sign(%s))",
                                 src0, src0);
    } // if

    else
    {
        make_GLSL_destarg_assign(ctx, code, sizeof (code),
                            "ivec%d(floor(abs(%s) + vec%d(0.5)) * sign(%s))",
                            vecsize, src0, vecsize, src0);
    } // else

    output_line(ctx, "%s", code);
} // emit_GLSL_MOVA

void emit_GLSL_DEFB(Context *ctx)
{
    char varname[64]; get_GLSL_destarg_varname(ctx, varname, sizeof (varname));
    push_output(ctx, &ctx->globals);
    output_line(ctx, "const bool %s = %s;",
                varname, ctx->dwords[0] ? "true" : "false");
    pop_output(ctx);
} // emit_GLSL_DEFB

void emit_GLSL_DEFI(Context *ctx)
{
    char varname[64]; get_GLSL_destarg_varname(ctx, varname, sizeof (varname));
    const int32 *x = (const int32 *) ctx->dwords;
    push_output(ctx, &ctx->globals);
    output_line(ctx, "const ivec4 %s = ivec4(%d, %d, %d, %d);",
                varname, (int) x[0], (int) x[1], (int) x[2], (int) x[3]);
    pop_output(ctx);
} // emit_GLSL_DEFI

EMIT_GLSL_OPCODE_UNIMPLEMENTED_FUNC(TEXCRD)

void emit_GLSL_TEXKILL(Context *ctx)
{
    char dst[64]; get_GLSL_destarg_varname(ctx, dst, sizeof (dst));
    output_line(ctx, "if (any(lessThan(%s.xyz, vec3(0.0)))) discard;", dst);
} // emit_GLSL_TEXKILL

void emit_GLSL_TEXLD(Context *ctx)
{
    if (!shader_version_atleast(ctx, 1, 4))
    {
        DestArgInfo *info = &ctx->dest_arg;
        char dst[64];
        char sampler[64];
        char code[128] = {0};

        RegisterList *sreg;
        sreg = reglist_find(&ctx->samplers, REG_TYPE_SAMPLER, info->regnum);
        const TextureType ttype = (TextureType) (sreg ? sreg->index : 0);

        // !!! FIXME: this code counts on the register not having swizzles, etc.
        get_GLSL_destarg_varname(ctx, dst, sizeof (dst));
        get_GLSL_varname_in_buf(ctx, REG_TYPE_SAMPLER, info->regnum,
                                sampler, sizeof (sampler));

        if (ttype == TEXTURE_TYPE_2D)
        {
            make_GLSL_destarg_assign(ctx, code, sizeof (code),
                                     "texture2D(%s, %s.xy)",
                                     sampler, dst);
        }
        else if (ttype == TEXTURE_TYPE_CUBE)
        {
            make_GLSL_destarg_assign(ctx, code, sizeof (code),
                                     "textureCube(%s, %s.xyz)",
                                     sampler, dst);
        }
        else if (ttype == TEXTURE_TYPE_VOLUME)
        {
            make_GLSL_destarg_assign(ctx, code, sizeof (code),
                                     "texture3D(%s, %s.xyz)",
                                     sampler, dst);
        }
        else
        {
            fail(ctx, "unexpected texture type");
        } // else
        output_line(ctx, "%s", code);
    } // if

    else if (!shader_version_atleast(ctx, 2, 0))
    {
        // ps_1_4 is different, too!
        fail(ctx, "TEXLD == Shader Model 1.4 unimplemented.");  // !!! FIXME
        return;
    } // else if

    else
    {
        const SourceArgInfo *samp_arg = &ctx->source_args[1];
        RegisterList *sreg = reglist_find(&ctx->samplers, REG_TYPE_SAMPLER,
                                          samp_arg->regnum);
        const char *funcname = NULL;
        char src0[64] = { '\0' };
        char src1[64]; get_GLSL_srcarg_varname(ctx, 1, src1, sizeof (src1)); // !!! FIXME: SRC_MOD?

        if (sreg == NULL)
        {
            fail(ctx, "TEXLD using undeclared sampler");
            return;
        } // if

        // !!! FIXME: does the d3d bias value map directly to GLSL?
        const char *biassep = "";
        char bias[64] = { '\0' };
        if (ctx->instruction_controls == CONTROL_TEXLDB)
        {
            biassep = ", ";
            make_GLSL_srcarg_string_w(ctx, 0, bias, sizeof (bias));
        } // if

        switch ((const TextureType) sreg->index)
        {
            case TEXTURE_TYPE_2D:
                if (ctx->instruction_controls == CONTROL_TEXLDP)
                {
                    funcname = "texture2DProj";
                    make_GLSL_srcarg_string_full(ctx, 0, src0, sizeof (src0));
                } // if
                else  // texld/texldb
                {
                    funcname = "texture2D";
                    make_GLSL_srcarg_string_vec2(ctx, 0, src0, sizeof (src0));
                } // else
                break;
            case TEXTURE_TYPE_CUBE:
                if (ctx->instruction_controls == CONTROL_TEXLDP)
                    fail(ctx, "TEXLDP on a cubemap");  // !!! FIXME: is this legal?
                funcname = "textureCube";
                make_GLSL_srcarg_string_vec3(ctx, 0, src0, sizeof (src0));
                break;
            case TEXTURE_TYPE_VOLUME:
                if (ctx->instruction_controls == CONTROL_TEXLDP)
                {
                    funcname = "texture3DProj";
                    make_GLSL_srcarg_string_full(ctx, 0, src0, sizeof (src0));
                } // if
                else  // texld/texldb
                {
                    funcname = "texture3D";
                    make_GLSL_srcarg_string_vec3(ctx, 0, src0, sizeof (src0));
                } // else
                break;
            default:
                fail(ctx, "unknown texture type");
                return;
        } // switch

        assert(!isscalar(ctx, ctx->shader_type, samp_arg->regtype, samp_arg->regnum));
        char swiz_str[6] = { '\0' };
        make_GLSL_swizzle_string(swiz_str, sizeof (swiz_str),
                                 samp_arg->swizzle, ctx->dest_arg.writemask);

        char code[128];
        make_GLSL_destarg_assign(ctx, code, sizeof (code),
                                 "%s(%s, %s%s%s)%s", funcname,
                                 src1, src0, biassep, bias, swiz_str);

        output_line(ctx, "%s", code);
    } // else
} // emit_GLSL_TEXLD
    

void emit_GLSL_TEXBEM(Context *ctx)
{
    DestArgInfo *info = &ctx->dest_arg;
    char dst[64]; get_GLSL_destarg_varname(ctx, dst, sizeof (dst));
    char src[64]; get_GLSL_srcarg_varname(ctx, 0, src, sizeof (src));
    char sampler[64];
    char code[512];

    // !!! FIXME: this code counts on the register not having swizzles, etc.
    get_GLSL_varname_in_buf(ctx, REG_TYPE_SAMPLER, info->regnum,
                            sampler, sizeof (sampler));

    make_GLSL_destarg_assign(ctx, code, sizeof (code),
        "texture2D(%s, vec2(%s.x + (%s_texbem.x * %s.x) + (%s_texbem.z * %s.y),"
        " %s.y + (%s_texbem.y * %s.x) + (%s_texbem.w * %s.y)))",
        sampler,
        dst, sampler, src, sampler, src,
        dst, sampler, src, sampler, src);

    output_line(ctx, "%s", code);
} // emit_GLSL_TEXBEM


void emit_GLSL_TEXBEML(Context *ctx)
{
    // !!! FIXME: this code counts on the register not having swizzles, etc.
    DestArgInfo *info = &ctx->dest_arg;
    char dst[64]; get_GLSL_destarg_varname(ctx, dst, sizeof (dst));
    char src[64]; get_GLSL_srcarg_varname(ctx, 0, src, sizeof (src));
    char sampler[64];
    char code[512];

    get_GLSL_varname_in_buf(ctx, REG_TYPE_SAMPLER, info->regnum,
                            sampler, sizeof (sampler));

    make_GLSL_destarg_assign(ctx, code, sizeof (code),
        "(texture2D(%s, vec2(%s.x + (%s_texbem.x * %s.x) + (%s_texbem.z * %s.y),"
        " %s.y + (%s_texbem.y * %s.x) + (%s_texbem.w * %s.y)))) *"
        " ((%s.z * %s_texbeml.x) + %s_texbem.y)",
        sampler,
        dst, sampler, src, sampler, src,
        dst, sampler, src, sampler, src,
        src, sampler, sampler);

    output_line(ctx, "%s", code);
} // emit_GLSL_TEXBEML

EMIT_GLSL_OPCODE_UNIMPLEMENTED_FUNC(TEXREG2AR) // !!! FIXME
EMIT_GLSL_OPCODE_UNIMPLEMENTED_FUNC(TEXREG2GB) // !!! FIXME


void emit_GLSL_TEXM3X2PAD(Context *ctx)
{
    // no-op ... work happens in emit_GLSL_TEXM3X2TEX().
} // emit_GLSL_TEXM3X2PAD

void emit_GLSL_TEXM3X2TEX(Context *ctx)
{
    if (ctx->texm3x2pad_src0 == -1)
        return;

    DestArgInfo *info = &ctx->dest_arg;
    char dst[64];
    char src0[64];
    char src1[64];
    char src2[64];
    char sampler[64];
    char code[512];

    // !!! FIXME: this code counts on the register not having swizzles, etc.
    get_GLSL_varname_in_buf(ctx, REG_TYPE_SAMPLER, info->regnum,
                            sampler, sizeof (sampler));
    get_GLSL_varname_in_buf(ctx, REG_TYPE_TEXTURE, ctx->texm3x2pad_src0,
                            src0, sizeof (src0));
    get_GLSL_varname_in_buf(ctx, REG_TYPE_TEXTURE, ctx->texm3x2pad_dst0,
                            src1, sizeof (src1));
    get_GLSL_varname_in_buf(ctx, REG_TYPE_TEXTURE, ctx->source_args[0].regnum,
                            src2, sizeof (src2));
    get_GLSL_destarg_varname(ctx, dst, sizeof (dst));

    make_GLSL_destarg_assign(ctx, code, sizeof (code),
        "texture2D(%s, vec2(dot(%s.xyz, %s.xyz), dot(%s.xyz, %s.xyz)))",
        sampler, src0, src1, src2, dst);

    output_line(ctx, "%s", code);
} // emit_GLSL_TEXM3X2TEX

void emit_GLSL_TEXM3X3PAD(Context *ctx)
{
    // no-op ... work happens in emit_GLSL_TEXM3X3*().
} // emit_GLSL_TEXM3X3PAD

void emit_GLSL_TEXM3X3TEX(Context *ctx)
{
    if (ctx->texm3x3pad_src1 == -1)
        return;

    DestArgInfo *info = &ctx->dest_arg;
    char dst[64];
    char src0[64];
    char src1[64];
    char src2[64];
    char src3[64];
    char src4[64];
    char sampler[64];
    char code[512];

    // !!! FIXME: this code counts on the register not having swizzles, etc.
    get_GLSL_varname_in_buf(ctx, REG_TYPE_SAMPLER, info->regnum,
                            sampler, sizeof (sampler));

    get_GLSL_varname_in_buf(ctx, REG_TYPE_TEXTURE, ctx->texm3x3pad_dst0,
                            src0, sizeof (src0));
    get_GLSL_varname_in_buf(ctx, REG_TYPE_TEXTURE, ctx->texm3x3pad_src0,
                            src1, sizeof (src1));
    get_GLSL_varname_in_buf(ctx, REG_TYPE_TEXTURE, ctx->texm3x3pad_dst1,
                            src2, sizeof (src2));
    get_GLSL_varname_in_buf(ctx, REG_TYPE_TEXTURE, ctx->texm3x3pad_src1,
                            src3, sizeof (src3));
    get_GLSL_varname_in_buf(ctx, REG_TYPE_TEXTURE, ctx->source_args[0].regnum,
                            src4, sizeof (src4));
    get_GLSL_destarg_varname(ctx, dst, sizeof (dst));

    RegisterList *sreg = reglist_find(&ctx->samplers, REG_TYPE_SAMPLER,
                                      info->regnum);
    const TextureType ttype = (TextureType) (sreg ? sreg->index : 0);
    const char *ttypestr = (ttype == TEXTURE_TYPE_CUBE) ? "Cube" : "3D";

    make_GLSL_destarg_assign(ctx, code, sizeof (code),
        "texture%s(%s,"
            " vec3(dot(%s.xyz, %s.xyz),"
            " dot(%s.xyz, %s.xyz),"
            " dot(%s.xyz, %s.xyz)))",
        ttypestr, sampler, src0, src1, src2, src3, dst, src4);

    output_line(ctx, "%s", code);
} // emit_GLSL_TEXM3X3TEX

void emit_GLSL_TEXM3X3SPEC_helper(Context *ctx)
{
    if (ctx->glsl_generated_texm3x3spec_helper)
        return;

    ctx->glsl_generated_texm3x3spec_helper = 1;

    push_output(ctx, &ctx->helpers);
    output_line(ctx, "vec3 TEXM3X3SPEC_reflection(const vec3 normal, const vec3 eyeray)");
    output_line(ctx, "{"); ctx->indent++;
    output_line(ctx,   "return (2.0 * ((normal * eyeray) / (normal * normal)) * normal) - eyeray;"); ctx->indent--;
    output_line(ctx, "}");
    output_blank_line(ctx);
    pop_output(ctx);
} // emit_GLSL_TEXM3X3SPEC_helper

void emit_GLSL_TEXM3X3SPEC(Context *ctx)
{
    if (ctx->texm3x3pad_src1 == -1)
        return;

    DestArgInfo *info = &ctx->dest_arg;
    char dst[64];
    char src0[64];
    char src1[64];
    char src2[64];
    char src3[64];
    char src4[64];
    char src5[64];
    char sampler[64];
    char code[512];

    emit_GLSL_TEXM3X3SPEC_helper(ctx);

    // !!! FIXME: this code counts on the register not having swizzles, etc.
    get_GLSL_varname_in_buf(ctx, REG_TYPE_SAMPLER, info->regnum,
                            sampler, sizeof (sampler));

    get_GLSL_varname_in_buf(ctx, REG_TYPE_TEXTURE, ctx->texm3x3pad_dst0,
                            src0, sizeof (src0));
    get_GLSL_varname_in_buf(ctx, REG_TYPE_TEXTURE, ctx->texm3x3pad_src0,
                            src1, sizeof (src1));
    get_GLSL_varname_in_buf(ctx, REG_TYPE_TEXTURE, ctx->texm3x3pad_dst1,
                            src2, sizeof (src2));
    get_GLSL_varname_in_buf(ctx, REG_TYPE_TEXTURE, ctx->texm3x3pad_src1,
                            src3, sizeof (src3));
    get_GLSL_varname_in_buf(ctx, REG_TYPE_TEXTURE, ctx->source_args[0].regnum,
                            src4, sizeof (src4));
    get_GLSL_varname_in_buf(ctx, REG_TYPE_TEXTURE, ctx->source_args[1].regnum,
                            src5, sizeof (src5));
    get_GLSL_destarg_varname(ctx, dst, sizeof (dst));

    RegisterList *sreg = reglist_find(&ctx->samplers, REG_TYPE_SAMPLER,
                                      info->regnum);
    const TextureType ttype = (TextureType) (sreg ? sreg->index : 0);
    const char *ttypestr = (ttype == TEXTURE_TYPE_CUBE) ? "Cube" : "3D";

    make_GLSL_destarg_assign(ctx, code, sizeof (code),
        "texture%s(%s, "
            "TEXM3X3SPEC_reflection("
                "vec3("
                    "dot(%s.xyz, %s.xyz), "
                    "dot(%s.xyz, %s.xyz), "
                    "dot(%s.xyz, %s.xyz)"
                "),"
                "%s.xyz,"
            ")"
        ")",
        ttypestr, sampler, src0, src1, src2, src3, dst, src4, src5);

    output_line(ctx, "%s", code);
} // emit_GLSL_TEXM3X3SPEC

void emit_GLSL_TEXM3X3VSPEC(Context *ctx)
{
    if (ctx->texm3x3pad_src1 == -1)
        return;

    DestArgInfo *info = &ctx->dest_arg;
    char dst[64];
    char src0[64];
    char src1[64];
    char src2[64];
    char src3[64];
    char src4[64];
    char sampler[64];
    char code[512];

    emit_GLSL_TEXM3X3SPEC_helper(ctx);

    // !!! FIXME: this code counts on the register not having swizzles, etc.
    get_GLSL_varname_in_buf(ctx, REG_TYPE_SAMPLER, info->regnum,
                            sampler, sizeof (sampler));

    get_GLSL_varname_in_buf(ctx, REG_TYPE_TEXTURE, ctx->texm3x3pad_dst0,
                            src0, sizeof (src0));
    get_GLSL_varname_in_buf(ctx, REG_TYPE_TEXTURE, ctx->texm3x3pad_src0,
                            src1, sizeof (src1));
    get_GLSL_varname_in_buf(ctx, REG_TYPE_TEXTURE, ctx->texm3x3pad_dst1,
                            src2, sizeof (src2));
    get_GLSL_varname_in_buf(ctx, REG_TYPE_TEXTURE, ctx->texm3x3pad_src1,
                            src3, sizeof (src3));
    get_GLSL_varname_in_buf(ctx, REG_TYPE_TEXTURE, ctx->source_args[0].regnum,
                            src4, sizeof (src4));
    get_GLSL_destarg_varname(ctx, dst, sizeof (dst));

    RegisterList *sreg = reglist_find(&ctx->samplers, REG_TYPE_SAMPLER,
                                      info->regnum);
    const TextureType ttype = (TextureType) (sreg ? sreg->index : 0);
    const char *ttypestr = (ttype == TEXTURE_TYPE_CUBE) ? "Cube" : "3D";

    make_GLSL_destarg_assign(ctx, code, sizeof (code),
        "texture%s(%s, "
            "TEXM3X3SPEC_reflection("
                "vec3("
                    "dot(%s.xyz, %s.xyz), "
                    "dot(%s.xyz, %s.xyz), "
                    "dot(%s.xyz, %s.xyz)"
                "), "
                "vec3(%s.w, %s.w, %s.w)"
            ")"
        ")",
        ttypestr, sampler, src0, src1, src2, src3, dst, src4, src0, src2, dst);

    output_line(ctx, "%s", code);
} // emit_GLSL_TEXM3X3VSPEC

void emit_GLSL_EXPP(Context *ctx)
{
    // !!! FIXME: msdn's asm docs don't list this opcode, I'll have to check the driver documentation.
    emit_GLSL_EXP(ctx);  // I guess this is just partial precision EXP?
} // emit_GLSL_EXPP

void emit_GLSL_LOGP(Context *ctx)
{
    // LOGP is just low-precision LOG, but we'll take the higher precision.
    emit_GLSL_LOG(ctx);
} // emit_GLSL_LOGP

// common code between CMP and CND.
void emit_GLSL_comparison_operations(Context *ctx, const char *cmp)
{
    int i, j;
    DestArgInfo *dst = &ctx->dest_arg;
    const SourceArgInfo *srcarg0 = &ctx->source_args[0];
    const int origmask = dst->writemask;
    int used_swiz[4] = { 0, 0, 0, 0 };
    const int writemask[4] = { dst->writemask0, dst->writemask1,
                               dst->writemask2, dst->writemask3 };
    const int src0swiz[4] = { srcarg0->swizzle_x, srcarg0->swizzle_y,
                              srcarg0->swizzle_z, srcarg0->swizzle_w };

    for (i = 0; i < 4; i++)
    {
        int mask = (1 << i);

        if (!writemask[i]) continue;
        if (used_swiz[i]) continue;

        // This is a swizzle we haven't checked yet.
        used_swiz[i] = 1;

        // see if there are any other elements swizzled to match (.yyyy)
        for (j = i + 1; j < 4; j++)
        {
            if (!writemask[j]) continue;
            if (src0swiz[i] != src0swiz[j]) continue;
            mask |= (1 << j);
            used_swiz[j] = 1;
        } // for

        // okay, (mask) should be the writemask of swizzles we like.

        //return make_GLSL_srcarg_string(ctx, idx, (1 << 0));

        char src0[64];
        char src1[64];
        char src2[64];
        make_GLSL_srcarg_string(ctx, 0, (1 << i), src0, sizeof (src0));
        make_GLSL_srcarg_string(ctx, 1, mask, src1, sizeof (src1));
        make_GLSL_srcarg_string(ctx, 2, mask, src2, sizeof (src2));

        set_dstarg_writemask(dst, mask);

        char code[128];
        make_GLSL_destarg_assign(ctx, code, sizeof (code),
                                 "((%s %s) ? %s : %s)",
                                 src0, cmp, src1, src2);
        output_line(ctx, "%s", code);
    } // for

    set_dstarg_writemask(dst, origmask);
} // emit_GLSL_comparison_operations

void emit_GLSL_CND(Context *ctx)
{
    emit_GLSL_comparison_operations(ctx, "> 0.5");
} // emit_GLSL_CND

void emit_GLSL_DEF(Context *ctx)
{
    const float *val = (const float *) ctx->dwords; // !!! FIXME: could be int?
    char varname[64]; get_GLSL_destarg_varname(ctx, varname, sizeof (varname));
    char val0[32]; floatstr(ctx, val0, sizeof (val0), val[0], 1);
    char val1[32]; floatstr(ctx, val1, sizeof (val1), val[1], 1);
    char val2[32]; floatstr(ctx, val2, sizeof (val2), val[2], 1);
    char val3[32]; floatstr(ctx, val3, sizeof (val3), val[3], 1);

    push_output(ctx, &ctx->globals);
    output_line(ctx, "const vec4 %s = vec4(%s, %s, %s, %s);",
                varname, val0, val1, val2, val3);
    pop_output(ctx);
} // emit_GLSL_DEF

EMIT_GLSL_OPCODE_UNIMPLEMENTED_FUNC(TEXREG2RGB) // !!! FIXME
EMIT_GLSL_OPCODE_UNIMPLEMENTED_FUNC(TEXDP3TEX) // !!! FIXME
EMIT_GLSL_OPCODE_UNIMPLEMENTED_FUNC(TEXM3X2DEPTH) // !!! FIXME
EMIT_GLSL_OPCODE_UNIMPLEMENTED_FUNC(TEXDP3) // !!! FIXME

void emit_GLSL_TEXM3X3(Context *ctx)
{
    if (ctx->texm3x3pad_src1 == -1)
        return;

    char dst[64];
    char src0[64];
    char src1[64];
    char src2[64];
    char src3[64];
    char src4[64];
    char code[512];

    // !!! FIXME: this code counts on the register not having swizzles, etc.
    get_GLSL_varname_in_buf(ctx, REG_TYPE_TEXTURE, ctx->texm3x3pad_dst0,
                            src0, sizeof (src0));
    get_GLSL_varname_in_buf(ctx, REG_TYPE_TEXTURE, ctx->texm3x3pad_src0,
                            src1, sizeof (src1));
    get_GLSL_varname_in_buf(ctx, REG_TYPE_TEXTURE, ctx->texm3x3pad_dst1,
                            src2, sizeof (src2));
    get_GLSL_varname_in_buf(ctx, REG_TYPE_TEXTURE, ctx->texm3x3pad_src1,
                            src3, sizeof (src3));
    get_GLSL_varname_in_buf(ctx, REG_TYPE_TEXTURE, ctx->source_args[0].regnum,
                            src4, sizeof (src4));
    get_GLSL_destarg_varname(ctx, dst, sizeof (dst));

    make_GLSL_destarg_assign(ctx, code, sizeof (code),
        "vec4(dot(%s.xyz, %s.xyz), dot(%s.xyz, %s.xyz), dot(%s.xyz, %s.xyz), 1.0)",
        src0, src1, src2, src3, dst, src4);

    output_line(ctx, "%s", code);
} // emit_GLSL_TEXM3X3

EMIT_GLSL_OPCODE_UNIMPLEMENTED_FUNC(TEXDEPTH) // !!! FIXME

void emit_GLSL_CMP(Context *ctx)
{
    emit_GLSL_comparison_operations(ctx, ">= 0.0");
} // emit_GLSL_CMP

EMIT_GLSL_OPCODE_UNIMPLEMENTED_FUNC(BEM) // !!! FIXME

void emit_GLSL_DP2ADD(Context *ctx)
{
    char src0[64]; make_GLSL_srcarg_string_vec2(ctx, 0, src0, sizeof (src0));
    char src1[64]; make_GLSL_srcarg_string_vec2(ctx, 1, src1, sizeof (src1));
    char src2[64]; make_GLSL_srcarg_string_scalar(ctx, 2, src2, sizeof (src2));
    char extra[64]; snprintf(extra, sizeof (extra), " + %s", src2);
    emit_GLSL_dotprod(ctx, src0, src1, extra);
} // emit_GLSL_DP2ADD

void emit_GLSL_DSX(Context *ctx)
{
    char src0[64]; make_GLSL_srcarg_string_masked(ctx, 0, src0, sizeof (src0));
    char code[128];
    make_GLSL_destarg_assign(ctx, code, sizeof (code), "dFdx(%s)", src0);
    output_line(ctx, "%s", code);
} // emit_GLSL_DSX

void emit_GLSL_DSY(Context *ctx)
{
    char src0[64]; make_GLSL_srcarg_string_masked(ctx, 0, src0, sizeof (src0));
    char code[128];
    make_GLSL_destarg_assign(ctx, code, sizeof (code), "dFdy(%s)", src0);
    output_line(ctx, "%s", code);
} // emit_GLSL_DSY

void emit_GLSL_TEXLDD(Context *ctx)
{
    const SourceArgInfo *samp_arg = &ctx->source_args[1];
    RegisterList *sreg = reglist_find(&ctx->samplers, REG_TYPE_SAMPLER,
                                          samp_arg->regnum);
    const char *funcname = NULL;
    char src0[64] = { '\0' };
    char src1[64]; get_GLSL_srcarg_varname(ctx, 1, src1, sizeof (src1)); // !!! FIXME: SRC_MOD?
    char src2[64] = { '\0' };
    char src3[64] = { '\0' };

    if (sreg == NULL)
    {
        fail(ctx, "TEXLDD using undeclared sampler");
        return;
    } // if

    switch ((const TextureType) sreg->index)
    {
        case TEXTURE_TYPE_2D:
            funcname = "texture2D";
            make_GLSL_srcarg_string_vec2(ctx, 0, src0, sizeof (src0));
            make_GLSL_srcarg_string_vec2(ctx, 2, src2, sizeof (src2));
            make_GLSL_srcarg_string_vec2(ctx, 3, src3, sizeof (src3));
            break;
        case TEXTURE_TYPE_CUBE:
            funcname = "textureCube";
            make_GLSL_srcarg_string_vec3(ctx, 0, src0, sizeof (src0));
            make_GLSL_srcarg_string_vec3(ctx, 2, src2, sizeof (src2));
            make_GLSL_srcarg_string_vec3(ctx, 3, src3, sizeof (src3));
            break;
        case TEXTURE_TYPE_VOLUME:
            funcname = "texture3D";
            make_GLSL_srcarg_string_vec3(ctx, 0, src0, sizeof (src0));
            make_GLSL_srcarg_string_vec3(ctx, 2, src2, sizeof (src2));
            make_GLSL_srcarg_string_vec3(ctx, 3, src3, sizeof (src3));
            break;
        default:
            fail(ctx, "unknown texture type");
            return;
    } // switch

    assert(!isscalar(ctx, ctx->shader_type, samp_arg->regtype, samp_arg->regnum));
    char swiz_str[6] = { '\0' };
    make_GLSL_swizzle_string(swiz_str, sizeof (swiz_str),
                             samp_arg->swizzle, ctx->dest_arg.writemask);

    char code[128];
    make_GLSL_destarg_assign(ctx, code, sizeof (code),
                             "%sGrad(%s, %s, %s, %s)%s", funcname,
                             src1, src0, src2, src3, swiz_str);

    prepend_glsl_texlod_extensions(ctx);
    output_line(ctx, "%s", code);
} // emit_GLSL_TEXLDD

void emit_GLSL_SETP(Context *ctx)
{
    const int vecsize = vecsize_from_writemask(ctx->dest_arg.writemask);
    char src0[64]; make_GLSL_srcarg_string_masked(ctx, 0, src0, sizeof (src0));
    char src1[64]; make_GLSL_srcarg_string_masked(ctx, 1, src1, sizeof (src1));
    char code[128];

    // destination is always predicate register (which is type bvec4).
    if (vecsize == 1)
    {
        const char *comp = get_GLSL_comparison_string_scalar(ctx);
        make_GLSL_destarg_assign(ctx, code, sizeof (code),
                                 "(%s %s %s)", src0, comp, src1);
    } // if
    else
    {
        const char *comp = get_GLSL_comparison_string_vector(ctx);
        make_GLSL_destarg_assign(ctx, code, sizeof (code),
                                 "%s(%s, %s)", comp, src0, src1);
    } // else

    output_line(ctx, "%s", code);
} // emit_GLSL_SETP

void emit_GLSL_TEXLDL(Context *ctx)
{
    const SourceArgInfo *samp_arg = &ctx->source_args[1];
    RegisterList *sreg = reglist_find(&ctx->samplers, REG_TYPE_SAMPLER,
                                          samp_arg->regnum);
    const char *pattern = NULL;
    char src0[64];
    char src1[64];
    make_GLSL_srcarg_string_full(ctx, 0, src0, sizeof (src0));
    get_GLSL_srcarg_varname(ctx, 1, src1, sizeof (src1)); // !!! FIXME: SRC_MOD?

    if (sreg == NULL)
    {
        fail(ctx, "TEXLDL using undeclared sampler");
        return;
    } // if

    // HLSL tex2dlod accepts (sampler, uv.xyz, uv.w) where uv.w is the LOD
    // GLSL seems to want the dimensionality to match the sampler (.xy vs .xyz)
    //  so we vary the swizzle accordingly
    switch ((const TextureType) sreg->index)
    {
        case TEXTURE_TYPE_2D:
            pattern = "texture2DLod(%s, %s.xy, %s.w)%s";
            break;
        case TEXTURE_TYPE_CUBE:
            pattern = "textureCubeLod(%s, %s.xyz, %s.w)%s";
            break;
        case TEXTURE_TYPE_VOLUME:
            pattern = "texture3DLod(%s, %s.xyz, %s.w)%s";
            break;
        default:
            fail(ctx, "unknown texture type");
            return;
    } // switch

    assert(!isscalar(ctx, ctx->shader_type, samp_arg->regtype, samp_arg->regnum));
    char swiz_str[6] = { '\0' };
    make_GLSL_swizzle_string(swiz_str, sizeof (swiz_str),
                             samp_arg->swizzle, ctx->dest_arg.writemask);

    char code[128];
    make_GLSL_destarg_assign(ctx, code, sizeof(code),
        pattern, src1, src0, src0, swiz_str);

    prepend_glsl_texlod_extensions(ctx);
    output_line(ctx, "%s", code);
} // emit_GLSL_TEXLDL

void emit_GLSL_BREAKP(Context *ctx)
{
    char src0[64]; make_GLSL_srcarg_string_scalar(ctx, 0, src0, sizeof (src0));
    output_line(ctx, "if (%s) { break; }", src0);
} // emit_GLSL_BREAKP

void emit_GLSL_RESERVED(Context *ctx)
{
    // do nothing; fails in the state machine.
} // emit_GLSL_RESERVED

#endif  // SUPPORT_PROFILE_GLSL

#pragma GCC visibility pop<|MERGE_RESOLUTION|>--- conflicted
+++ resolved
@@ -493,21 +493,13 @@
         output_line(ctx, "#extension GL_ARB_shader_texture_lod : enable");
         output_line(ctx, "#define texture2DGrad texture2DGradARB");
         output_line(ctx, "#define texture2DProjGrad texture2DProjARB");
-<<<<<<< HEAD
-        output_line(ctx, "#define texture2DLod texture2DLodARB");
-=======
->>>>>>> 0023f347
         output_line(ctx, "#elif GL_EXT_gpu_shader4");
         output_line(ctx, "#extension GL_EXT_gpu_shader4 : enable");
         output_line(ctx, "#else");
         output_line(ctx, "#define texture2DGrad(a,b,c,d) texture2D(a,b)");
         output_line(ctx, "#define texture2DProjGrad(a,b,c,d) texture2DProj(a,b)");
-<<<<<<< HEAD
-        output_line(ctx, "#define texture2DLod(a,b,c) texture2D(a,b)");
-=======
         if (shader_is_pixel(ctx))
             output_line(ctx, "#define texture2DLod(a,b,c) texture2D(a,b)");
->>>>>>> 0023f347
         output_line(ctx, "#endif");
         output_blank_line(ctx);
         pop_output(ctx);
