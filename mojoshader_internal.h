--- conflicted
+++ resolved
@@ -319,11 +319,7 @@
         __asm__ __volatile__("lhbrx %0,0,%1" : "=r" (x) : "r" (&x));
         return x;
     } // SWAP16
-<<<<<<< HEAD
-#elif defined(__POWERPC__) | defined(__powerpc__)
-=======
-#elif MOJOSHADER_BIG_ENDIAN
->>>>>>> 04926f55
+#elif (defined(__POWERPC__) || defined(__powerpc__)) && MOJOSHADER_BIG_ENDIAN
     static inline uint32 SWAP32(uint32 x)
     {
         return ( (((x) >> 24) & 0x000000FF) | (((x) >>  8) & 0x0000FF00) |
