--- conflicted
+++ resolved
@@ -1344,12 +1344,7 @@
     retval->minor_ver = src->minor_ver;
 
     /* Copy main function string */
-<<<<<<< HEAD
-    retval->mainfn = m(strlen(src->mainfn), d);
-    strcpy((char *)retval->mainfn, src->mainfn);
-=======
     COPY_STRING(mainfn);
->>>>>>> 4b89a9fc
 
     /* Copy uniforms */
     siz = sizeof (MOJOSHADER_uniform) * src->uniform_count;
